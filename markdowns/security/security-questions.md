# Web Security Interview Questions

## Table of Contents
<<<<<<< HEAD

1. [What are the OWASP Top 10 security vulnerabilities?](#q1-what-are-the-owasp-top-10-security-vulnerabilities)
2. [How do you implement secure authentication and authorization?](#q2-how-do-you-implement-secure-authentication-and-authorization)
3. [How do you prevent XSS attacks?](#q3-how-do-you-prevent-xss-attacks)
4. [How do you implement advanced authentication and authorization patterns?](#q4-how-do-you-implement-advanced-authentication-and-authorization-patterns)
5. [How do you implement advanced threat detection and security monitoring?](#q5-how-do-you-implement-advanced-threat-detection-and-security-monitoring)
6. [How do you implement advanced security monitoring and incident response automation?](#q6-how-do-you-implement-advanced-security-monitoring-and-incident-response-automation)
7. [How do you implement comprehensive security compliance and audit frameworks?](#q7-how-do-you-implement-comprehensive-security-compliance-and-audit-frameworks)
=======
1. [Security Fundamentals](#security-fundamentals)
2. [Authentication & Authorization](#authentication--authorization)
3. [Cross-Site Scripting (XSS)](#cross-site-scripting-xss)
4. [Cross-Site Request Forgery (CSRF)](#cross-site-request-forgery-csrf)
5. [Content Security Policy (CSP)](#content-security-policy-csp)
6. [HTTPS & TLS](#https--tls)
7. [Input Validation & Sanitization](#input-validation--sanitization)
8. [Session Management](#session-management)
9. [API Security](#api-security)
10. [Security Headers](#security-headers)
11. [Secure File Handling](#secure-file-handling)
12. [Security Headers & CSP](#security-headers--csp)
13. [Secure Session Management](#secure-session-management)
14. [Security Testing](#security-testing)
15. [Secure Authentication & MFA](#secure-authentication--mfa)
16. [Secure Coding Practices](#secure-coding-practices)
17. [Security Monitoring](#security-monitoring)
18. [Secure Deployment](#secure-deployment)
19. [Secure Client Storage](#secure-client-storage)
20. [Privacy Compliance](#privacy-compliance)
21. [Security Best Practices](#security-best-practices)

### Q9: How do you implement secure API communication and protect against API vulnerabilities?

**Answer:**
Secure API communication involves implementing proper authentication, encryption, rate limiting, and protection against common API vulnerabilities.

**API Security Implementation:**
```typescript
// Secure API client with comprehensive security features
class SecureAPIClient {
  private baseURL: string;
  private authToken: string | null = null;
  private refreshToken: string | null = null;
  private rateLimiter: Map<string, number[]> = new Map();
  private readonly MAX_REQUESTS_PER_MINUTE = 60;
  private readonly REQUEST_TIMEOUT = 30000;
  
  constructor(baseURL: string) {
    this.baseURL = baseURL;
    this.setupInterceptors();
  }
  
  private setupInterceptors(): void {
    // Add request interceptor for authentication
    this.addRequestInterceptor();
    
    // Add response interceptor for error handling
    this.addResponseInterceptor();
  }
  
  private addRequestInterceptor(): void {
    // This would be implemented with your HTTP client library
    // Example with fetch wrapper
  }
  
  private addResponseInterceptor(): void {
    // Handle token refresh, rate limiting, etc.
  }
  
  async authenticate(credentials: { username: string; password: string }): Promise<void> {
    try {
      const response = await this.secureRequest('/auth/login', {
        method: 'POST',
        body: JSON.stringify(credentials),
        headers: {
          'Content-Type': 'application/json'
        }
      });
      
      if (response.ok) {
        const data = await response.json();
        this.authToken = data.accessToken;
        this.refreshToken = data.refreshToken;
        
        // Store tokens securely
        await this.storeTokensSecurely(data.accessToken, data.refreshToken);
      } else {
        throw new Error('Authentication failed');
      }
    } catch (error) {
      console.error('Authentication error:', error);
      throw error;
    }
  }
  
  private async storeTokensSecurely(accessToken: string, refreshToken: string): Promise<void> {
    // Use secure storage (encrypted)
    const secureStorage = new SecureDataManager();
    await secureStorage.storeSecureData('access_token', accessToken);
    await secureStorage.storeSecureData('refresh_token', refreshToken);
  }
  
  private async getStoredTokens(): Promise<{ accessToken: string | null; refreshToken: string | null }> {
    const secureStorage = new SecureDataManager();
    const accessToken = await secureStorage.retrieveSecureData<string>('access_token');
    const refreshToken = await secureStorage.retrieveSecureData<string>('refresh_token');
    
    return { accessToken, refreshToken };
  }
  
  private checkRateLimit(endpoint: string): boolean {
    const now = Date.now();
    const requests = this.rateLimiter.get(endpoint) || [];
    
    // Remove requests older than 1 minute
    const recentRequests = requests.filter(time => now - time < 60000);
    
    if (recentRequests.length >= this.MAX_REQUESTS_PER_MINUTE) {
      return false;
    }
    
    recentRequests.push(now);
    this.rateLimiter.set(endpoint, recentRequests);
    return true;
  }
  
  private async secureRequest(endpoint: string, options: RequestInit): Promise<Response> {
    // Check rate limiting
    if (!this.checkRateLimit(endpoint)) {
      throw new Error('Rate limit exceeded');
    }
    
    // Prepare secure headers
    const secureHeaders = {
      'Content-Type': 'application/json',
      'X-Requested-With': 'XMLHttpRequest',
      'X-Content-Type-Options': 'nosniff',
      'X-Frame-Options': 'DENY',
      'X-XSS-Protection': '1; mode=block',
      ...options.headers
    };
    
    // Add authentication if available
    if (this.authToken) {
      secureHeaders['Authorization'] = `Bearer ${this.authToken}`;
    }
    
    // Create abort controller for timeout
    const controller = new AbortController();
    const timeoutId = setTimeout(() => controller.abort(), this.REQUEST_TIMEOUT);
    
    try {
      const response = await fetch(`${this.baseURL}${endpoint}`, {
        ...options,
        headers: secureHeaders,
        credentials: 'same-origin',
        signal: controller.signal
      });
      
      clearTimeout(timeoutId);
      
      // Handle token refresh if needed
      if (response.status === 401 && this.refreshToken) {
        await this.refreshAuthToken();
        // Retry the request with new token
        return this.secureRequest(endpoint, options);
      }
      
      return response;
    } catch (error) {
      clearTimeout(timeoutId);
      throw error;
    }
  }
  
  private async refreshAuthToken(): Promise<void> {
    try {
      const response = await fetch(`${this.baseURL}/auth/refresh`, {
        method: 'POST',
        headers: {
          'Content-Type': 'application/json',
          'Authorization': `Bearer ${this.refreshToken}`
        },
        credentials: 'same-origin'
      });
      
      if (response.ok) {
        const data = await response.json();
        this.authToken = data.accessToken;
        await this.storeTokensSecurely(data.accessToken, this.refreshToken!);
      } else {
        // Refresh failed, redirect to login
        this.logout();
        window.location.href = '/login';
      }
    } catch (error) {
      console.error('Token refresh failed:', error);
      this.logout();
    }
  }
  
  async get<T>(endpoint: string): Promise<T> {
    const response = await this.secureRequest(endpoint, { method: 'GET' });
    
    if (!response.ok) {
      throw new Error(`GET request failed: ${response.statusText}`);
    }
    
    return response.json();
  }
  
  async post<T>(endpoint: string, data: any): Promise<T> {
    // Validate and sanitize data
    const sanitizedData = this.sanitizeRequestData(data);
    
    const response = await this.secureRequest(endpoint, {
      method: 'POST',
      body: JSON.stringify(sanitizedData)
    });
    
    if (!response.ok) {
      throw new Error(`POST request failed: ${response.statusText}`);
    }
    
    return response.json();
  }
  
  async put<T>(endpoint: string, data: any): Promise<T> {
    const sanitizedData = this.sanitizeRequestData(data);
    
    const response = await this.secureRequest(endpoint, {
      method: 'PUT',
      body: JSON.stringify(sanitizedData)
    });
    
    if (!response.ok) {
      throw new Error(`PUT request failed: ${response.statusText}`);
    }
    
    return response.json();
  }
  
  async delete<T>(endpoint: string): Promise<T> {
    const response = await this.secureRequest(endpoint, { method: 'DELETE' });
    
    if (!response.ok) {
      throw new Error(`DELETE request failed: ${response.statusText}`);
    }
    
    return response.json();
  }
  
  private sanitizeRequestData(data: any): any {
    if (typeof data !== 'object' || data === null) {
      return data;
    }
    
    const sanitized = { ...data };
    
    Object.keys(sanitized).forEach(key => {
      if (typeof sanitized[key] === 'string') {
        sanitized[key] = InputSanitizer.sanitizeHTML(sanitized[key]);
      } else if (typeof sanitized[key] === 'object') {
        sanitized[key] = this.sanitizeRequestData(sanitized[key]);
      }
    });
    
    return sanitized;
  }
  
  logout(): void {
    this.authToken = null;
    this.refreshToken = null;
    
    // Clear stored tokens
    const secureStorage = new SecureDataManager();
    secureStorage.clearSecureData('access_token');
    secureStorage.clearSecureData('refresh_token');
  }
}

// API request validation and schema enforcement
class APIValidator {
  private schemas: Map<string, any> = new Map();
  
  registerSchema(endpoint: string, schema: any): void {
    this.schemas.set(endpoint, schema);
  }
  
  validateRequest(endpoint: string, data: any): { valid: boolean; errors: string[] } {
    const schema = this.schemas.get(endpoint);
    if (!schema) {
      return { valid: true, errors: [] };
    }
    
    return this.validateAgainstSchema(data, schema);
  }
  
  private validateAgainstSchema(data: any, schema: any): { valid: boolean; errors: string[] } {
    const errors: string[] = [];
    
    // Basic validation logic (you might want to use a library like Joi or Yup)
    if (schema.required) {
      schema.required.forEach((field: string) => {
        if (!(field in data) || data[field] === null || data[field] === undefined) {
          errors.push(`Required field '${field}' is missing`);
        }
      });
    }
    
    if (schema.properties) {
      Object.keys(schema.properties).forEach(field => {
        if (field in data) {
          const fieldSchema = schema.properties[field];
          const fieldValue = data[field];
          
          // Type validation
          if (fieldSchema.type && typeof fieldValue !== fieldSchema.type) {
            errors.push(`Field '${field}' must be of type ${fieldSchema.type}`);
          }
          
          // Length validation for strings
          if (fieldSchema.type === 'string' && typeof fieldValue === 'string') {
            if (fieldSchema.minLength && fieldValue.length < fieldSchema.minLength) {
              errors.push(`Field '${field}' must be at least ${fieldSchema.minLength} characters`);
            }
            if (fieldSchema.maxLength && fieldValue.length > fieldSchema.maxLength) {
              errors.push(`Field '${field}' must be at most ${fieldSchema.maxLength} characters`);
            }
          }
          
          // Pattern validation
          if (fieldSchema.pattern && typeof fieldValue === 'string') {
            const regex = new RegExp(fieldSchema.pattern);
            if (!regex.test(fieldValue)) {
              errors.push(`Field '${field}' does not match required pattern`);
            }
          }
        }
      });
    }
    
    return { valid: errors.length === 0, errors };
  }
}
```

**Backend API Security Considerations:**
```typescript
// Example Express.js middleware for API security
interface SecurityMiddleware {
  // Rate limiting
  rateLimit: (options: { windowMs: number; max: number }) => any;
  
  // CORS configuration
  cors: (options: { origin: string[]; credentials: boolean }) => any;
  
  // Helmet for security headers
  helmet: () => any;
  
  // Input validation
  validateInput: (schema: any) => any;
  
  // Authentication middleware
  authenticate: () => any;
  
  // Authorization middleware
  authorize: (permissions: string[]) => any;
}

// Example usage in Express.js
const securityConfig = {
  rateLimit: {
    windowMs: 15 * 60 * 1000, // 15 minutes
    max: 100 // limit each IP to 100 requests per windowMs
  },
  cors: {
    origin: ['https://yourdomain.com'],
    credentials: true
  },
  helmet: {
    contentSecurityPolicy: {
      directives: {
        defaultSrc: ["'self'"],
        styleSrc: ["'self'", "'unsafe-inline'"],
        scriptSrc: ["'self'"],
        imgSrc: ["'self'", "data:", "https:"],
        connectSrc: ["'self'"],
        fontSrc: ["'self'"],
        objectSrc: ["'none'"],
        mediaSrc: ["'self'"],
        frameSrc: ["'none'"]
      }
    }
  }
};
```
>>>>>>> 2658dc05

---

## Security Fundamentals

### Q1: What are the OWASP Top 10 security vulnerabilities?

**Answer:**
The OWASP Top 10 represents the most critical web application security risks.

**OWASP Top 10 (2021):**

1. **A01:2021 – Broken Access Control**
   - Unauthorized access to resources
   - Privilege escalation
   - Missing authorization checks

2. **A02:2021 – Cryptographic Failures**
   - Weak encryption algorithms
   - Poor key management
   - Unencrypted sensitive data

3. **A03:2021 – Injection**
   - SQL injection
   - NoSQL injection
   - Command injection
   - LDAP injection

4. **A04:2021 – Insecure Design**
   - Missing security controls
   - Threat modeling failures
   - Insecure design patterns

5. **A05:2021 – Security Misconfiguration**
   - Default configurations
   - Incomplete configurations
   - Open cloud storage

6. **A06:2021 – Vulnerable and Outdated Components**
   - Outdated libraries
   - Unsupported software
   - Unknown component vulnerabilities

7. **A07:2021 – Identification and Authentication Failures**
   - Weak passwords
   - Session management flaws
   - Credential stuffing

8. **A08:2021 – Software and Data Integrity Failures**
   - Unsigned updates
   - Insecure CI/CD pipelines
   - Auto-update without verification

9. **A09:2021 – Security Logging and Monitoring Failures**
   - Insufficient logging
   - Missing monitoring
   - Inadequate incident response

10. **A10:2021 – Server-Side Request Forgery (SSRF)**
    - Unvalidated URLs
    - Internal network access
    - Cloud metadata access

**Security Assessment Framework:**
```javascript
class SecurityAssessment {
  constructor() {
    this.vulnerabilities = [];
    this.securityChecks = new Map();
    this.initializeChecks();
  }
  
  initializeChecks() {
    // A01: Broken Access Control
    this.securityChecks.set('access-control', {
      name: 'Access Control',
      checks: [
        () => this.checkAuthorizationBypass(),
        () => this.checkPrivilegeEscalation(),
        () => this.checkDirectObjectReferences()
      ]
    });
    
    // A02: Cryptographic Failures
    this.securityChecks.set('crypto', {
      name: 'Cryptographic Security',
      checks: [
        () => this.checkEncryptionStrength(),
        () => this.checkKeyManagement(),
        () => this.checkDataInTransit()
      ]
    });
    
    // A03: Injection
    this.securityChecks.set('injection', {
      name: 'Injection Vulnerabilities',
      checks: [
        () => this.checkSQLInjection(),
        () => this.checkXSSVulnerabilities(),
        () => this.checkCommandInjection()
      ]
    });
  }
  
  async runAssessment() {
    const results = [];
    
    for (const [key, check] of this.securityChecks) {
      const checkResults = await Promise.all(
        check.checks.map(fn => this.safeExecute(fn))
      );
      
      results.push({
        category: check.name,
        results: checkResults,
        passed: checkResults.every(r => r.passed),
        critical: checkResults.some(r => r.severity === 'critical')
      });
    }
    
    return this.generateReport(results);
  }
  
  async safeExecute(checkFunction) {
    try {
      return await checkFunction();
    } catch (error) {
      return {
        passed: false,
        severity: 'error',
        message: `Check failed: ${error.message}`
      };
    }
  }
  
  checkAuthorizationBypass() {
    // Check for missing authorization
    const protectedRoutes = document.querySelectorAll('[data-protected]');
    const unauthorizedAccess = [];
    
    protectedRoutes.forEach(route => {
      if (!this.hasValidAuthorization(route)) {
        unauthorizedAccess.push(route.getAttribute('data-route'));
      }
    });
    
    return {
      passed: unauthorizedAccess.length === 0,
      severity: unauthorizedAccess.length > 0 ? 'critical' : 'info',
      message: unauthorizedAccess.length > 0 
        ? `Unauthorized access possible: ${unauthorizedAccess.join(', ')}`
        : 'Authorization checks passed'
    };
  }
  
  checkEncryptionStrength() {
    // Check for weak encryption
    const weakPatterns = [
      /md5/i,
      /sha1/i,
      /des/i,
      /rc4/i
    ];
    
    const scripts = Array.from(document.scripts);
    const weakCrypto = [];
    
    scripts.forEach(script => {
      if (script.src) {
        weakPatterns.forEach(pattern => {
          if (pattern.test(script.src)) {
            weakCrypto.push(script.src);
          }
        });
      }
    });
    
    return {
      passed: weakCrypto.length === 0,
      severity: weakCrypto.length > 0 ? 'high' : 'info',
      message: weakCrypto.length > 0
        ? `Weak cryptography detected: ${weakCrypto.join(', ')}`
        : 'Cryptography checks passed'
    };
  }
  
  checkXSSVulnerabilities() {
    // Check for XSS vulnerabilities
    const userInputs = document.querySelectorAll('input, textarea, [contenteditable]');
    const vulnerableInputs = [];
    
    userInputs.forEach(input => {
      if (!this.hasXSSProtection(input)) {
        vulnerableInputs.push(input.name || input.id || 'unnamed');
      }
    });
    
    return {
      passed: vulnerableInputs.length === 0,
      severity: vulnerableInputs.length > 0 ? 'critical' : 'info',
      message: vulnerableInputs.length > 0
        ? `XSS vulnerable inputs: ${vulnerableInputs.join(', ')}`
        : 'XSS protection checks passed'
    };
  }
  
  hasValidAuthorization(element) {
    // Check if element has proper authorization
    return element.hasAttribute('data-auth-checked') ||
           element.hasAttribute('data-role-required');
  }
  
  hasXSSProtection(input) {
    // Check if input has XSS protection
    return input.hasAttribute('data-sanitized') ||
           input.hasAttribute('data-validated');
  }
  
  generateReport(results) {
    const critical = results.filter(r => r.critical).length;
    const failed = results.filter(r => !r.passed).length;
    
    return {
      timestamp: new Date().toISOString(),
      summary: {
        total: results.length,
        passed: results.length - failed,
        failed: failed,
        critical: critical
      },
      results: results,
      recommendations: this.generateRecommendations(results)
    };
  }
  
  generateRecommendations(results) {
    const recommendations = [];
    
    results.forEach(result => {
      if (!result.passed) {
        recommendations.push({
          category: result.category,
          priority: result.critical ? 'critical' : 'high',
          action: this.getRecommendation(result.category)
        });
      }
    });
    
    return recommendations;
  }
  
  getRecommendation(category) {
    const recommendations = {
      'Access Control': 'Implement proper authorization checks and role-based access control',
      'Cryptographic Security': 'Use strong encryption algorithms and proper key management',
      'Injection Vulnerabilities': 'Implement input validation and parameterized queries'
    };
    
    return recommendations[category] || 'Review security implementation';
  }
}

// Usage
const assessment = new SecurityAssessment();
assessment.runAssessment().then(report => {
  console.log('Security Assessment Report:', report);
});
```

---

## Authentication & Authorization

### Q2: How do you implement secure authentication and authorization?

**Answer:**
Secure authentication and authorization are fundamental to web application security.

**JWT Implementation with Security Best Practices:**
```javascript
class SecureAuthManager {
  constructor(options = {}) {
    this.options = {
      tokenExpiry: 15 * 60 * 1000, // 15 minutes
      refreshTokenExpiry: 7 * 24 * 60 * 60 * 1000, // 7 days
      maxLoginAttempts: 5,
      lockoutDuration: 30 * 60 * 1000, // 30 minutes
      ...options
    };
    
    this.loginAttempts = new Map();
    this.refreshTokens = new Set();
  }
  
  async login(credentials) {
    const { username, password } = credentials;
    
    // Check for account lockout
    if (this.isAccountLocked(username)) {
      throw new Error('Account temporarily locked due to multiple failed attempts');
    }
    
    try {
      // Validate credentials (with rate limiting)
      const user = await this.validateCredentials(username, password);
      
      if (!user) {
        this.recordFailedAttempt(username);
        throw new Error('Invalid credentials');
      }
      
      // Clear failed attempts on successful login
      this.loginAttempts.delete(username);
      
      // Generate tokens
      const accessToken = this.generateAccessToken(user);
      const refreshToken = this.generateRefreshToken(user);
      
      // Store refresh token securely
      this.refreshTokens.add(refreshToken);
      
      // Log successful login
      this.logSecurityEvent('LOGIN_SUCCESS', { userId: user.id, username });
      
      return {
        accessToken,
        refreshToken,
        user: this.sanitizeUser(user),
        expiresIn: this.options.tokenExpiry
      };
    } catch (error) {
      this.logSecurityEvent('LOGIN_FAILURE', { username, error: error.message });
      throw error;
    }
  }
  
  generateAccessToken(user) {
    const payload = {
      sub: user.id,
      username: user.username,
      roles: user.roles,
      permissions: user.permissions,
      iat: Math.floor(Date.now() / 1000),
      exp: Math.floor((Date.now() + this.options.tokenExpiry) / 1000),
      iss: 'your-app',
      aud: 'your-app-users'
    };
    
    // In real implementation, use proper JWT library with strong secret
    return this.signJWT(payload);
  }
  
  generateRefreshToken(user) {
    const payload = {
      sub: user.id,
      type: 'refresh',
      iat: Math.floor(Date.now() / 1000),
      exp: Math.floor((Date.now() + this.options.refreshTokenExpiry) / 1000)
    };
    
    return this.signJWT(payload);
  }
  
  async refreshAccessToken(refreshToken) {
    try {
      // Verify refresh token
      if (!this.refreshTokens.has(refreshToken)) {
        throw new Error('Invalid refresh token');
      }
      
      const payload = this.verifyJWT(refreshToken);
      
      if (payload.type !== 'refresh') {
        throw new Error('Invalid token type');
      }
      
      // Get user data
      const user = await this.getUserById(payload.sub);
      
      if (!user || !user.active) {
        throw new Error('User not found or inactive');
      }
      
      // Generate new access token
      const newAccessToken = this.generateAccessToken(user);
      
      this.logSecurityEvent('TOKEN_REFRESH', { userId: user.id });
      
      return {
        accessToken: newAccessToken,
        expiresIn: this.options.tokenExpiry
      };
    } catch (error) {
      this.logSecurityEvent('TOKEN_REFRESH_FAILURE', { error: error.message });
      throw error;
    }
  }
  
  logout(refreshToken) {
    // Invalidate refresh token
    this.refreshTokens.delete(refreshToken);
    
    // In production, also add access token to blacklist
    // until its natural expiration
    
    this.logSecurityEvent('LOGOUT', { timestamp: Date.now() });
  }
  
  isAccountLocked(username) {
    const attempts = this.loginAttempts.get(username);
    
    if (!attempts) return false;
    
    const { count, lastAttempt } = attempts;
    const timeSinceLastAttempt = Date.now() - lastAttempt;
    
    // Reset attempts if lockout period has passed
    if (timeSinceLastAttempt > this.options.lockoutDuration) {
      this.loginAttempts.delete(username);
      return false;
    }
    
    return count >= this.options.maxLoginAttempts;
  }
  
  recordFailedAttempt(username) {
    const attempts = this.loginAttempts.get(username) || { count: 0, lastAttempt: 0 };
    
    attempts.count++;
    attempts.lastAttempt = Date.now();
    
    this.loginAttempts.set(username, attempts);
  }
  
  sanitizeUser(user) {
    const { password, salt, ...sanitized } = user;
    return sanitized;
  }
  
  logSecurityEvent(event, data) {
    const logEntry = {
      timestamp: new Date().toISOString(),
      event,
      data,
      ip: this.getClientIP(),
      userAgent: navigator.userAgent
    };
    
    // Send to security logging service
    console.log('Security Event:', logEntry);
  }
  
  getClientIP() {
    // In real implementation, get from server
    return 'client-ip';
  }
}

// Role-Based Access Control (RBAC)
class RBACManager {
  constructor() {
    this.roles = new Map();
    this.permissions = new Map();
    this.userRoles = new Map();
  }
  
  defineRole(roleName, permissions) {
    this.roles.set(roleName, new Set(permissions));
  }
  
  definePermission(permissionName, description) {
    this.permissions.set(permissionName, { description });
  }
  
  assignRole(userId, roleName) {
    if (!this.roles.has(roleName)) {
      throw new Error(`Role ${roleName} does not exist`);
    }
    
    if (!this.userRoles.has(userId)) {
      this.userRoles.set(userId, new Set());
    }
    
    this.userRoles.get(userId).add(roleName);
  }
  
  revokeRole(userId, roleName) {
    const userRoles = this.userRoles.get(userId);
    if (userRoles) {
      userRoles.delete(roleName);
    }
  }
  
  hasPermission(userId, permission) {
    const userRoles = this.userRoles.get(userId);
    
    if (!userRoles) return false;
    
    for (const roleName of userRoles) {
      const rolePermissions = this.roles.get(roleName);
      if (rolePermissions && rolePermissions.has(permission)) {
        return true;
      }
    }
    
    return false;
  }
  
  getUserPermissions(userId) {
    const userRoles = this.userRoles.get(userId);
    const permissions = new Set();
    
    if (userRoles) {
      for (const roleName of userRoles) {
        const rolePermissions = this.roles.get(roleName);
        if (rolePermissions) {
          rolePermissions.forEach(permission => permissions.add(permission));
        }
      }
    }
    
    return Array.from(permissions);
  }
}

// Authorization Middleware
class AuthorizationMiddleware {
  constructor(rbacManager) {
    this.rbac = rbacManager;
  }
  
  requirePermission(permission) {
    return (req, res, next) => {
      const user = req.user;
      
      if (!user) {
        return res.status(401).json({ error: 'Authentication required' });
      }
      
      if (!this.rbac.hasPermission(user.id, permission)) {
        return res.status(403).json({ 
          error: 'Insufficient permissions',
          required: permission
        });
      }
      
      next();
    };
  }
  
  requireRole(roleName) {
    return (req, res, next) => {
      const user = req.user;
      
      if (!user) {
        return res.status(401).json({ error: 'Authentication required' });
      }
      
      const userRoles = this.rbac.userRoles.get(user.id);
      
      if (!userRoles || !userRoles.has(roleName)) {
        return res.status(403).json({ 
          error: 'Insufficient role',
          required: roleName
        });
      }
      
      next();
    };
  }
  
  requireAnyRole(roleNames) {
    return (req, res, next) => {
      const user = req.user;
      
      if (!user) {
        return res.status(401).json({ error: 'Authentication required' });
      }
      
      const userRoles = this.rbac.userRoles.get(user.id);
      
      if (!userRoles) {
        return res.status(403).json({ error: 'No roles assigned' });
      }
      
      const hasRequiredRole = roleNames.some(role => userRoles.has(role));
      
      if (!hasRequiredRole) {
        return res.status(403).json({ 
          error: 'Insufficient role',
          required: `One of: ${roleNames.join(', ')}`
        });
      }
      
      next();
    };
  }
}

// Setup RBAC
const rbac = new RBACManager();

// Define permissions
rbac.definePermission('read:users', 'Read user data');
rbac.definePermission('write:users', 'Create/update user data');
rbac.definePermission('delete:users', 'Delete user data');
rbac.definePermission('read:admin', 'Read admin data');
rbac.definePermission('write:admin', 'Admin operations');

// Define roles
rbac.defineRole('user', ['read:users']);
rbac.defineRole('moderator', ['read:users', 'write:users']);
rbac.defineRole('admin', ['read:users', 'write:users', 'delete:users', 'read:admin', 'write:admin']);

// Usage
const authManager = new SecureAuthManager();
const authMiddleware = new AuthorizationMiddleware(rbac);

// Assign roles to users
rbac.assignRole('user123', 'user');
rbac.assignRole('mod456', 'moderator');
rbac.assignRole('admin789', 'admin');
```

---

## Cross-Site Scripting (XSS)

### Q3: How do you prevent XSS attacks?

**Answer:**
XSS prevention requires multiple layers of defense including input validation, output encoding, and Content Security Policy.

**XSS Prevention Strategies:**
```javascript
// 1. Input Sanitization
class XSSProtection {
  constructor() {
    this.htmlEntities = {
      '&': '&amp;',
      '<': '&lt;',
      '>': '&gt;',
      '"': '&quot;',
      "'": '&#x27;',
      '/': '&#x2F;'
    };
    
    this.dangerousPatterns = [
      /<script[^>]*>.*?<\/script>/gi,
      /<iframe[^>]*>.*?<\/iframe>/gi,
      /javascript:/gi,
      /on\w+\s*=/gi,
      /<object[^>]*>.*?<\/object>/gi,
      /<embed[^>]*>/gi,
      /<link[^>]*>/gi,
      /<meta[^>]*>/gi
    ];
  }
  
  // HTML Entity Encoding
  escapeHtml(text) {
    if (typeof text !== 'string') {
      return text;
    }
    
    return text.replace(/[&<>"'\/]/g, (match) => {
      return this.htmlEntities[match];
    });
  }
  
  // Attribute Encoding
  escapeAttribute(text) {
    if (typeof text !== 'string') {
      return text;
    }
    
    return text.replace(/[^\w\s-_\.]/g, (match) => {
      const code = match.charCodeAt(0);
      return `&#${code};`;
    });
  }
  
  // JavaScript Encoding
  escapeJavaScript(text) {
    if (typeof text !== 'string') {
      return text;
    }
    
    return text.replace(/[\\"'\r\n\t\b\f]/g, (match) => {
      const escapes = {
        '\\': '\\\\',
        '"': '\\"',
        "'": "\\\'',
        '\r': '\\r',
        '\n': '\\n',
        '\t': '\\t',
        '\b': '\\b',
        '\f': '\\f'
      };
      return escapes[match] || match;
    });
  }
  
  // URL Encoding
  escapeUrl(url) {
    if (typeof url !== 'string') {
      return url;
    }
    
    // Check for dangerous protocols
    const dangerousProtocols = /^(javascript|data|vbscript):/i;
    if (dangerousProtocols.test(url)) {
      return '#';
    }
    
    return encodeURIComponent(url);
  }
  
  // CSS Encoding
  escapeCSS(text) {
    if (typeof text !== 'string') {
      return text;
    }
    
    return text.replace(/[^\w\s-]/g, (match) => {
      const code = match.charCodeAt(0);
      return `\\${code.toString(16)} `;
    });
  }
  
  // Comprehensive sanitization
  sanitizeInput(input, context = 'html') {
    if (typeof input !== 'string') {
      return input;
    }
    
    // Remove dangerous patterns
    let sanitized = input;
    this.dangerousPatterns.forEach(pattern => {
      sanitized = sanitized.replace(pattern, '');
    });
    
    // Apply context-specific encoding
    switch (context) {
      case 'html':
        return this.escapeHtml(sanitized);
      case 'attribute':
        return this.escapeAttribute(sanitized);
      case 'javascript':
        return this.escapeJavaScript(sanitized);
      case 'url':
        return this.escapeUrl(sanitized);
      case 'css':
        return this.escapeCSS(sanitized);
      default:
        return this.escapeHtml(sanitized);
    }
  }
  
  // Validate and sanitize form data
  sanitizeFormData(formData) {
    const sanitized = {};
    
    for (const [key, value] of Object.entries(formData)) {
      if (typeof value === 'string') {
        sanitized[key] = this.sanitizeInput(value);
      } else if (Array.isArray(value)) {
        sanitized[key] = value.map(item => 
          typeof item === 'string' ? this.sanitizeInput(item) : item
        );
      } else {
        sanitized[key] = value;
      }
    }
    
    return sanitized;
  }
}

// 2. Safe DOM Manipulation
class SafeDOMManipulator {
  constructor() {
    this.xssProtection = new XSSProtection();
  }
  
  // Safe text content setting
  setTextContent(element, text) {
    if (element && typeof text === 'string') {
      element.textContent = text; // textContent is XSS-safe
    }
  }
  
  // Safe HTML setting with sanitization
  setInnerHTML(element, html) {
    if (!element) return;
    
    const sanitizedHTML = this.sanitizeHTML(html);
    element.innerHTML = sanitizedHTML;
  }
  
  // Safe attribute setting
  setAttribute(element, name, value) {
    if (!element || !name) return;
    
    // Dangerous attributes that can execute JavaScript
    const dangerousAttributes = [
      'onclick', 'onload', 'onerror', 'onmouseover',
      'onfocus', 'onblur', 'onchange', 'onsubmit'
    ];
    
    if (dangerousAttributes.includes(name.toLowerCase())) {
      console.warn(`Blocked dangerous attribute: ${name}`);
      return;
    }
    
    // Special handling for href and src
    if (name === 'href' || name === 'src') {
      value = this.xssProtection.escapeUrl(value);
    } else {
      value = this.xssProtection.escapeAttribute(value);
    }
    
    element.setAttribute(name, value);
  }
  
  // HTML sanitization using DOMParser
  sanitizeHTML(html) {
    const parser = new DOMParser();
    const doc = parser.parseFromString(html, 'text/html');
    
    // Remove dangerous elements
    const dangerousElements = [
      'script', 'object', 'embed', 'link', 'meta',
      'iframe', 'frame', 'frameset', 'applet'
    ];
    
    dangerousElements.forEach(tagName => {
      const elements = doc.querySelectorAll(tagName);
      elements.forEach(el => el.remove());
    });
    
    // Remove dangerous attributes
    const allElements = doc.querySelectorAll('*');
    allElements.forEach(element => {
      const attributes = Array.from(element.attributes);
      attributes.forEach(attr => {
        if (attr.name.startsWith('on') || 
            attr.value.toLowerCase().includes('javascript:')) {
          element.removeAttribute(attr.name);
        }
      });
    });
    
    return doc.body.innerHTML;
  }
  
  // Safe element creation
  createElement(tagName, attributes = {}, textContent = '') {
    const element = document.createElement(tagName);
    
    // Set attributes safely
    Object.entries(attributes).forEach(([name, value]) => {
      this.setAttribute(element, name, value);
    });
    
    // Set text content safely
    if (textContent) {
      this.setTextContent(element, textContent);
    }
    
    return element;
  }
}

// 3. Template Security
class SecureTemplateEngine {
  constructor() {
    this.xssProtection = new XSSProtection();
    this.domManipulator = new SafeDOMManipulator();
  }
  
  // Safe template rendering
  render(template, data) {
    let rendered = template;
    
    // Replace placeholders with escaped data
    Object.entries(data).forEach(([key, value]) => {
      const placeholder = new RegExp(`{{\\s*${key}\\s*}}`, 'g');
      const escapedValue = this.xssProtection.escapeHtml(String(value));
      rendered = rendered.replace(placeholder, escapedValue);
    });
    
    // Handle unescaped placeholders (use with extreme caution)
    Object.entries(data).forEach(([key, value]) => {
      const placeholder = new RegExp(`{{{\\s*${key}\\s*}}}`, 'g');
      const sanitizedValue = this.domManipulator.sanitizeHTML(String(value));
      rendered = rendered.replace(placeholder, sanitizedValue);
    });
    
    return rendered;
  }
  
  // Compile template with security checks
  compile(template) {
    // Check for dangerous patterns in template
    const dangerousPatterns = [
      /<script/i,
      /javascript:/i,
      /on\w+\s*=/i
    ];
    
    const hasDangerousContent = dangerousPatterns.some(pattern => 
      pattern.test(template)
    );
    
    if (hasDangerousContent) {
      throw new Error('Template contains potentially dangerous content');
    }
    
    return (data) => this.render(template, data);
  }
}

// 4. Input Validation
class InputValidator {
  constructor() {
    this.patterns = {
      email: /^[^\s@]+@[^\s@]+\.[^\s@]+$/,
      phone: /^[\d\s\-\+\(\)]+$/,
      alphanumeric: /^[a-zA-Z0-9]+$/,
      url: /^https?:\/\/[^\s]+$/
    };
  }
  
  validate(input, rules) {
    const errors = [];
    
    // Required check
    if (rules.required && (!input || input.trim() === '')) {
      errors.push('This field is required');
      return { valid: false, errors };
    }
    
    if (!input) {
      return { valid: true, errors: [] };
    }
    
    // Length checks
    if (rules.minLength && input.length < rules.minLength) {
      errors.push(`Minimum length is ${rules.minLength}`);
    }
    
    if (rules.maxLength && input.length > rules.maxLength) {
      errors.push(`Maximum length is ${rules.maxLength}`);
    }
    
    // Pattern checks
    if (rules.pattern) {
      const pattern = typeof rules.pattern === 'string' 
        ? this.patterns[rules.pattern] 
        : rules.pattern;
      
      if (pattern && !pattern.test(input)) {
        errors.push(rules.patternMessage || 'Invalid format');
      }
    }
    
    // XSS check
    if (rules.xssCheck !== false) {
      const xssProtection = new XSSProtection();
      const sanitized = xssProtection.sanitizeInput(input);
      
      if (sanitized !== input) {
        errors.push('Input contains potentially dangerous content');
      }
    }
    
    return {
      valid: errors.length === 0,
      errors,
      sanitized: input
    };
  }
  
  validateForm(formData, rules) {
    const results = {};
    let isValid = true;
    
    Object.entries(rules).forEach(([field, fieldRules]) => {
      const result = this.validate(formData[field], fieldRules);
      results[field] = result;
      
      if (!result.valid) {
        isValid = false;
      }
    });
    
    return {
      valid: isValid,
      fields: results
    };
  }
}

// Usage Examples
const xssProtection = new XSSProtection();
const domManipulator = new SafeDOMManipulator();
const templateEngine = new SecureTemplateEngine();
const validator = new InputValidator();

// Safe user input handling
function handleUserInput(userInput) {
  // Validate input
  const validation = validator.validate(userInput, {
    required: true,
    maxLength: 1000,
    xssCheck: true
  });
  
  if (!validation.valid) {
    console.error('Validation errors:', validation.errors);
    return;
  }
  
  // Sanitize and display
  const sanitized = xssProtection.sanitizeInput(userInput);
  const outputElement = document.getElementById('output');
  domManipulator.setTextContent(outputElement, sanitized);
}

// Safe template rendering
const template = '<div>Hello {{name}}! Your email is {{email}}</div>';
const compiledTemplate = templateEngine.compile(template);

const userData = {
  name: '<script>alert("XSS")</script>John',
  email: 'john@example.com'
};

const safeHTML = compiledTemplate(userData);
console.log(safeHTML); // XSS content will be escaped
This security guide provides comprehensive protection against XSS and other common web vulnerabilities with practical implementation examples.

---

## Advanced Security Patterns

### Q4: How do you implement advanced authentication and authorization patterns?

**Answer:**
Advanced authentication and authorization require sophisticated patterns including multi-factor authentication, role-based access control, and secure session management.

**Advanced Authentication System:**
```typescript
// Multi-Factor Authentication Manager
class MFAManager {
  private totpSecrets = new Map<string, string>();
  private backupCodes = new Map<string, string[]>();
  private trustedDevices = new Map<string, Set<string>>();
  private rateLimiter: RateLimiter;
  
  constructor() {
    this.rateLimiter = new RateLimiter({
      windowMs: 15 * 60 * 1000, // 15 minutes
      maxAttempts: 5
    });
  }
  
  async generateTOTPSecret(userId: string): Promise<{ secret: string; qrCode: string }> {
    const secret = this.generateRandomSecret();
    this.totpSecrets.set(userId, secret);
    
    const qrCode = await this.generateQRCode(userId, secret);
    
    return { secret, qrCode };
  }
  
  async verifyTOTP(userId: string, token: string, deviceId?: string): Promise<boolean> {
    // Rate limiting
    if (!this.rateLimiter.isAllowed(userId)) {
      throw new Error('Too many authentication attempts');
    }
    
    const secret = this.totpSecrets.get(userId);
    if (!secret) {
      return false;
    }
    
    const isValid = this.validateTOTPToken(secret, token);
    
    if (isValid && deviceId) {
      this.addTrustedDevice(userId, deviceId);
    }
    
    return isValid;
  }
  
  async generateBackupCodes(userId: string): Promise<string[]> {
    const codes = Array.from({ length: 10 }, () => this.generateBackupCode());
    this.backupCodes.set(userId, codes);
    return codes;
  }
  
  async verifyBackupCode(userId: string, code: string): Promise<boolean> {
    const codes = this.backupCodes.get(userId);
    if (!codes) {
      return false;
    }
    
    const index = codes.indexOf(code);
    if (index === -1) {
      return false;
    }
    
    // Remove used backup code
    codes.splice(index, 1);
    this.backupCodes.set(userId, codes);
    
    return true;
  }
  
  isDeviceTrusted(userId: string, deviceId: string): boolean {
    const devices = this.trustedDevices.get(userId);
    return devices ? devices.has(deviceId) : false;
  }
  
  private addTrustedDevice(userId: string, deviceId: string): void {
    if (!this.trustedDevices.has(userId)) {
      this.trustedDevices.set(userId, new Set());
    }
    this.trustedDevices.get(userId)!.add(deviceId);
  }
  
  private generateRandomSecret(): string {
    const chars = 'ABCDEFGHIJKLMNOPQRSTUVWXYZ234567';
    let secret = '';
    for (let i = 0; i < 32; i++) {
      secret += chars.charAt(Math.floor(Math.random() * chars.length));
    }
    return secret;
  }
  
  private generateBackupCode(): string {
    return Math.random().toString(36).substring(2, 10).toUpperCase();
  }
  
  private async generateQRCode(userId: string, secret: string): Promise<string> {
    const issuer = 'YourApp';
    const otpauth = `otpauth://totp/${issuer}:${userId}?secret=${secret}&issuer=${issuer}`;
    
    // In a real implementation, use a QR code library
    return `data:image/svg+xml;base64,${btoa(this.generateQRCodeSVG(otpauth))}`;
  }
  
  private generateQRCodeSVG(data: string): string {
    // Simplified QR code generation - use a proper library in production
    return `<svg xmlns="http://www.w3.org/2000/svg" width="200" height="200">
      <rect width="200" height="200" fill="white"/>
      <text x="100" y="100" text-anchor="middle" font-size="12">${data}</text>
    </svg>`;
  }
  
  private validateTOTPToken(secret: string, token: string): boolean {
    const window = 1; // Allow 1 time step before/after
    const timeStep = 30; // 30 seconds
    const currentTime = Math.floor(Date.now() / 1000 / timeStep);
    
    for (let i = -window; i <= window; i++) {
      const time = currentTime + i;
      const expectedToken = this.generateTOTPToken(secret, time);
      if (expectedToken === token) {
        return true;
      }
    }
    
    return false;
  }
  
  private generateTOTPToken(secret: string, time: number): string {
    // Simplified TOTP implementation - use a proper library in production
    const hash = this.hmacSHA1(secret, time.toString());
    const offset = hash.charCodeAt(hash.length - 1) & 0xf;
    const code = ((hash.charCodeAt(offset) & 0x7f) << 24) |
                 ((hash.charCodeAt(offset + 1) & 0xff) << 16) |
                 ((hash.charCodeAt(offset + 2) & 0xff) << 8) |
                 (hash.charCodeAt(offset + 3) & 0xff);
    
    return (code % 1000000).toString().padStart(6, '0');
  }
  
  private hmacSHA1(key: string, data: string): string {
    // Simplified HMAC-SHA1 - use crypto library in production
    return btoa(key + data).substring(0, 20);
  }
}

// Role-Based Access Control (RBAC)
class RBACManager {
  private roles = new Map<string, Role>();
  private userRoles = new Map<string, Set<string>>();
  private permissions = new Map<string, Permission>();
  private roleHierarchy = new Map<string, Set<string>>();
  
  constructor() {
    this.initializeDefaultRoles();
  }
  
  private initializeDefaultRoles(): void {
    // Define permissions
    this.permissions.set('user:read', { id: 'user:read', resource: 'user', action: 'read' });
    this.permissions.set('user:write', { id: 'user:write', resource: 'user', action: 'write' });
    this.permissions.set('user:delete', { id: 'user:delete', resource: 'user', action: 'delete' });
    this.permissions.set('admin:all', { id: 'admin:all', resource: '*', action: '*' });
    
    // Define roles
    this.roles.set('guest', {
      id: 'guest',
      name: 'Guest',
      permissions: new Set(['user:read'])
    });
    
    this.roles.set('user', {
      id: 'user',
      name: 'User',
      permissions: new Set(['user:read', 'user:write'])
    });
    
    this.roles.set('admin', {
      id: 'admin',
      name: 'Administrator',
      permissions: new Set(['admin:all'])
    });
    
    // Define role hierarchy
    this.roleHierarchy.set('admin', new Set(['user', 'guest']));
    this.roleHierarchy.set('user', new Set(['guest']));
  }
  
  assignRole(userId: string, roleId: string): void {
    if (!this.roles.has(roleId)) {
      throw new Error(`Role ${roleId} does not exist`);
    }
    
    if (!this.userRoles.has(userId)) {
      this.userRoles.set(userId, new Set());
    }
    
    this.userRoles.get(userId)!.add(roleId);
  }
  
  revokeRole(userId: string, roleId: string): void {
    const roles = this.userRoles.get(userId);
    if (roles) {
      roles.delete(roleId);
    }
  }
  
  hasPermission(userId: string, permissionId: string): boolean {
    const userRoles = this.userRoles.get(userId);
    if (!userRoles) {
      return false;
    }
    
    // Check direct permissions
    for (const roleId of userRoles) {
      if (this.roleHasPermission(roleId, permissionId)) {
        return true;
      }
    }
    
    return false;
  }
  
  hasRole(userId: string, roleId: string): boolean {
    const userRoles = this.userRoles.get(userId);
    if (!userRoles) {
      return false;
    }
    
    // Check direct role
    if (userRoles.has(roleId)) {
      return true;
    }
    
    // Check inherited roles
    for (const userRole of userRoles) {
      if (this.isRoleInherited(userRole, roleId)) {
        return true;
      }
    }
    
    return false;
  }
  
  private roleHasPermission(roleId: string, permissionId: string): boolean {
    const role = this.roles.get(roleId);
    if (!role) {
      return false;
    }
    
    // Check direct permission
    if (role.permissions.has(permissionId)) {
      return true;
    }
    
    // Check wildcard permissions
    if (role.permissions.has('admin:all')) {
      return true;
    }
    
    // Check inherited permissions from role hierarchy
    const inheritedRoles = this.roleHierarchy.get(roleId);
    if (inheritedRoles) {
      for (const inheritedRole of inheritedRoles) {
        if (this.roleHasPermission(inheritedRole, permissionId)) {
          return true;
        }
      }
    }
    
    return false;
  }
  
  private isRoleInherited(parentRole: string, targetRole: string): boolean {
    const inheritedRoles = this.roleHierarchy.get(parentRole);
    if (!inheritedRoles) {
      return false;
    }
    
    if (inheritedRoles.has(targetRole)) {
      return true;
    }
    
    // Check nested inheritance
    for (const inheritedRole of inheritedRoles) {
      if (this.isRoleInherited(inheritedRole, targetRole)) {
        return true;
      }
    }
    
    return false;
  }
  
  getUserPermissions(userId: string): Set<string> {
    const permissions = new Set<string>();
    const userRoles = this.userRoles.get(userId);
    
    if (!userRoles) {
      return permissions;
    }
    
    for (const roleId of userRoles) {
      const rolePermissions = this.getRolePermissions(roleId);
      rolePermissions.forEach(permission => permissions.add(permission));
    }
    
    return permissions;
  }
  
  private getRolePermissions(roleId: string): Set<string> {
    const permissions = new Set<string>();
    const role = this.roles.get(roleId);
    
    if (!role) {
      return permissions;
    }
    
    // Add direct permissions
    role.permissions.forEach(permission => permissions.add(permission));
    
    // Add inherited permissions
    const inheritedRoles = this.roleHierarchy.get(roleId);
    if (inheritedRoles) {
      for (const inheritedRole of inheritedRoles) {
        const inheritedPermissions = this.getRolePermissions(inheritedRole);
        inheritedPermissions.forEach(permission => permissions.add(permission));
      }
    }
    
    return permissions;
  }
}

// Secure Session Manager
class SecureSessionManager {
  private sessions = new Map<string, SessionData>();
  private sessionTimeout: number;
  private maxSessions: number;
  private encryptionKey: string;
  
  constructor(options: SessionOptions = {}) {
    this.sessionTimeout = options.timeout || 30 * 60 * 1000; // 30 minutes
    this.maxSessions = options.maxSessions || 5;
    this.encryptionKey = options.encryptionKey || this.generateEncryptionKey();
    
    // Cleanup expired sessions
    setInterval(() => this.cleanupExpiredSessions(), 5 * 60 * 1000); // 5 minutes
  }
  
  async createSession(userId: string, deviceInfo: DeviceInfo): Promise<string> {
    // Limit concurrent sessions
    this.limitUserSessions(userId);
    
    const sessionId = this.generateSessionId();
    const sessionData: SessionData = {
      id: sessionId,
      userId,
      deviceInfo,
      createdAt: Date.now(),
      lastAccessedAt: Date.now(),
      expiresAt: Date.now() + this.sessionTimeout,
      isActive: true,
      ipAddress: deviceInfo.ipAddress,
      userAgent: deviceInfo.userAgent
    };
    
    this.sessions.set(sessionId, sessionData);
    
    // Create secure session token
    const token = await this.createSessionToken(sessionData);
    
    return token;
  }
  
  async validateSession(token: string): Promise<SessionData | null> {
    try {
      const sessionData = await this.decryptSessionToken(token);
      const session = this.sessions.get(sessionData.id);
      
      if (!session || !session.isActive) {
        return null;
      }
      
      // Check expiration
      if (Date.now() > session.expiresAt) {
        this.invalidateSession(session.id);
        return null;
      }
      
      // Update last accessed time
      session.lastAccessedAt = Date.now();
      session.expiresAt = Date.now() + this.sessionTimeout;
      
      return session;
    } catch (error) {
      return null;
    }
  }
  
  invalidateSession(sessionId: string): void {
    const session = this.sessions.get(sessionId);
    if (session) {
      session.isActive = false;
    }
  }
  
  invalidateAllUserSessions(userId: string): void {
    for (const session of this.sessions.values()) {
      if (session.userId === userId) {
        session.isActive = false;
      }
    }
  }
  
  getUserSessions(userId: string): SessionData[] {
    return Array.from(this.sessions.values())
      .filter(session => session.userId === userId && session.isActive);
  }
  
  private limitUserSessions(userId: string): void {
    const userSessions = this.getUserSessions(userId);
    
    if (userSessions.length >= this.maxSessions) {
      // Remove oldest session
      const oldestSession = userSessions
        .sort((a, b) => a.lastAccessedAt - b.lastAccessedAt)[0];
      
      this.invalidateSession(oldestSession.id);
    }
  }
  
  private cleanupExpiredSessions(): void {
    const now = Date.now();
    const expiredSessions = Array.from(this.sessions.entries())
      .filter(([_, session]) => now > session.expiresAt || !session.isActive);
    
    expiredSessions.forEach(([sessionId]) => {
      this.sessions.delete(sessionId);
    });
  }
  
  private generateSessionId(): string {
    return crypto.getRandomValues(new Uint8Array(32))
      .reduce((str, byte) => str + byte.toString(16).padStart(2, '0'), '');
  }
  
  private generateEncryptionKey(): string {
    return crypto.getRandomValues(new Uint8Array(32))
      .reduce((str, byte) => str + byte.toString(16).padStart(2, '0'), '');
  }
  
  private async createSessionToken(sessionData: SessionData): Promise<string> {
    const payload = {
      id: sessionData.id,
      userId: sessionData.userId,
      exp: sessionData.expiresAt
    };
    
    // In production, use proper JWT library with encryption
    const token = btoa(JSON.stringify(payload));
    return this.encrypt(token);
  }
  
  private async decryptSessionToken(token: string): Promise<{ id: string; userId: string; exp: number }> {
    const decrypted = this.decrypt(token);
    return JSON.parse(atob(decrypted));
  }
  
  private encrypt(data: string): string {
    // Simplified encryption - use proper crypto library in production
    return btoa(data + this.encryptionKey);
  }
  
  private decrypt(encryptedData: string): string {
    // Simplified decryption - use proper crypto library in production
    const decoded = atob(encryptedData);
    return decoded.substring(0, decoded.length - this.encryptionKey.length);
  }
}

// Rate Limiter
class RateLimiter {
  private attempts = new Map<string, AttemptRecord[]>();
  private windowMs: number;
  private maxAttempts: number;
  
  constructor(options: RateLimitOptions) {
    this.windowMs = options.windowMs;
    this.maxAttempts = options.maxAttempts;
    
    // Cleanup old records
    setInterval(() => this.cleanup(), this.windowMs);
  }
  
  isAllowed(identifier: string): boolean {
    const now = Date.now();
    const attempts = this.attempts.get(identifier) || [];
    
    // Remove old attempts outside the window
    const validAttempts = attempts.filter(attempt => 
      now - attempt.timestamp < this.windowMs
    );
    
    if (validAttempts.length >= this.maxAttempts) {
      return false;
    }
    
    // Record this attempt
    validAttempts.push({ timestamp: now });
    this.attempts.set(identifier, validAttempts);
    
    return true;
  }
  
  getRemainingAttempts(identifier: string): number {
    const now = Date.now();
    const attempts = this.attempts.get(identifier) || [];
    
    const validAttempts = attempts.filter(attempt => 
      now - attempt.timestamp < this.windowMs
    );
    
    return Math.max(0, this.maxAttempts - validAttempts.length);
  }
  
  reset(identifier: string): void {
    this.attempts.delete(identifier);
  }
  
  private cleanup(): void {
    const now = Date.now();
    
    for (const [identifier, attempts] of this.attempts.entries()) {
      const validAttempts = attempts.filter(attempt => 
        now - attempt.timestamp < this.windowMs
      );
      
      if (validAttempts.length === 0) {
        this.attempts.delete(identifier);
      } else {
        this.attempts.set(identifier, validAttempts);
      }
    }
  }
}

// Interfaces
interface Role {
  id: string;
  name: string;
  permissions: Set<string>;
}

interface Permission {
  id: string;
  resource: string;
  action: string;
}

interface SessionData {
  id: string;
  userId: string;
  deviceInfo: DeviceInfo;
  createdAt: number;
  lastAccessedAt: number;
  expiresAt: number;
  isActive: boolean;
  ipAddress: string;
  userAgent: string;
}

interface DeviceInfo {
  ipAddress: string;
  userAgent: string;
  deviceId?: string;
  location?: string;
}

interface SessionOptions {
  timeout?: number;
  maxSessions?: number;
  encryptionKey?: string;
}

interface RateLimitOptions {
  windowMs: number;
  maxAttempts: number;
}

interface AttemptRecord {
  timestamp: number;
}
```

### Q5: How do you implement advanced threat detection and security monitoring?

**Answer:**
Advanced threat detection requires real-time monitoring, anomaly detection, and automated response systems to identify and mitigate security threats.

**Advanced Security Monitoring System:**
```typescript
// Security Event Monitor
class SecurityEventMonitor {
  private eventStore: SecurityEvent[] = [];
  private alertThresholds = new Map<string, AlertThreshold>();
  private anomalyDetector: AnomalyDetector;
  private responseSystem: SecurityResponseSystem;
  private maxEvents: number;
  
  constructor(
    private config: SecurityMonitorConfig,
    responseSystem: SecurityResponseSystem
  ) {
    this.maxEvents = config.maxEvents || 10000;
    this.anomalyDetector = new AnomalyDetector(config.anomalyConfig);
    this.responseSystem = responseSystem;
    
    this.setupDefaultThresholds();
    this.startMonitoring();
  }
  
  private setupDefaultThresholds(): void {
    this.alertThresholds.set('failed_login', {
      count: 5,
      timeWindow: 5 * 60 * 1000, // 5 minutes
      severity: 'medium'
    });
    
    this.alertThresholds.set('suspicious_activity', {
      count: 3,
      timeWindow: 10 * 60 * 1000, // 10 minutes
      severity: 'high'
    });
    
    this.alertThresholds.set('data_breach_attempt', {
      count: 1,
      timeWindow: 60 * 1000, // 1 minute
      severity: 'critical'
    });
  }
  
  recordEvent(event: Partial<SecurityEvent>): void {
    const securityEvent: SecurityEvent = {
      id: this.generateEventId(),
      timestamp: Date.now(),
      type: event.type || 'unknown',
      severity: event.severity || 'low',
      source: event.source || 'unknown',
      userId: event.userId,
      ipAddress: event.ipAddress,
      userAgent: event.userAgent,
      details: event.details || {},
      location: event.location
    };
    
    this.eventStore.push(securityEvent);
    
    // Maintain event store size
    if (this.eventStore.length > this.maxEvents) {
      this.eventStore.shift();
    }
    
    // Check for immediate threats
    this.analyzeEvent(securityEvent);
    
    // Check for patterns and anomalies
    this.checkForAnomalies(securityEvent);
    
    // Check alert thresholds
    this.checkAlertThresholds(securityEvent);
  }
  
  private analyzeEvent(event: SecurityEvent): void {
    // Immediate threat detection
    const threats = this.detectImmediateThreats(event);
    
    threats.forEach(threat => {
      this.responseSystem.handleThreat(threat);
    });
  }
  
  private detectImmediateThreats(event: SecurityEvent): SecurityThreat[] {
    const threats: SecurityThreat[] = [];
    
    // SQL Injection detection
    if (event.type === 'request' && event.details.query) {
      const sqlPatterns = [
        /('|(\-\-)|(;)|(\||\|)|(\*|\*))/i,
        /(union|select|insert|delete|update|drop|create|alter|exec|execute)/i
      ];
      
      if (sqlPatterns.some(pattern => pattern.test(event.details.query))) {
        threats.push({
          id: this.generateThreatId(),
          type: 'sql_injection',
          severity: 'high',
          event,
          description: 'Potential SQL injection attempt detected',
          timestamp: Date.now()
        });
      }
    }
    
    // XSS detection
    if (event.type === 'input' && event.details.value) {
      const xssPatterns = [
        /<script[^>]*>.*?<\/script>/gi,
        /javascript:/gi,
        /on\w+\s*=/gi
      ];
      
      if (xssPatterns.some(pattern => pattern.test(event.details.value))) {
        threats.push({
          id: this.generateThreatId(),
          type: 'xss_attempt',
          severity: 'high',
          event,
          description: 'Potential XSS attempt detected',
          timestamp: Date.now()
        });
      }
    }
    
    // Brute force detection
    if (event.type === 'failed_login') {
      const recentFailures = this.getRecentEvents('failed_login', event.ipAddress, 5 * 60 * 1000);
      
      if (recentFailures.length >= 5) {
        threats.push({
          id: this.generateThreatId(),
          type: 'brute_force',
          severity: 'medium',
          event,
          description: 'Brute force attack detected',
          timestamp: Date.now()
        });
      }
    }
    
    // Privilege escalation detection
    if (event.type === 'permission_change' && event.details.newRole) {
      const isEscalation = this.isPrivilegeEscalation(
        event.details.oldRole,
        event.details.newRole
      );
      
      if (isEscalation) {
        threats.push({
          id: this.generateThreatId(),
          type: 'privilege_escalation',
          severity: 'critical',
          event,
          description: 'Unauthorized privilege escalation detected',
          timestamp: Date.now()
        });
      }
    }
    
    return threats;
  }
  
  private checkForAnomalies(event: SecurityEvent): void {
    const anomalies = this.anomalyDetector.detectAnomalies(event, this.eventStore);
    
    anomalies.forEach(anomaly => {
      const threat: SecurityThreat = {
        id: this.generateThreatId(),
        type: 'anomaly',
        severity: anomaly.severity,
        event,
        description: anomaly.description,
        timestamp: Date.now(),
        metadata: anomaly.metadata
      };
      
      this.responseSystem.handleThreat(threat);
    });
  }
  
  private checkAlertThresholds(event: SecurityEvent): void {
    const threshold = this.alertThresholds.get(event.type);
    if (!threshold) return;
    
    const recentEvents = this.getRecentEvents(event.type, event.ipAddress, threshold.timeWindow);
    
    if (recentEvents.length >= threshold.count) {
      const alert: SecurityAlert = {
        id: this.generateAlertId(),
        type: event.type,
        severity: threshold.severity,
        count: recentEvents.length,
        timeWindow: threshold.timeWindow,
        events: recentEvents,
        timestamp: Date.now()
      };
      
      this.responseSystem.handleAlert(alert);
    }
  }
  
  private getRecentEvents(
    type: string,
    ipAddress?: string,
    timeWindow: number = 5 * 60 * 1000
  ): SecurityEvent[] {
    const cutoff = Date.now() - timeWindow;
    
    return this.eventStore.filter(event => 
      event.timestamp > cutoff &&
      event.type === type &&
      (!ipAddress || event.ipAddress === ipAddress)
    );
  }
  
  private isPrivilegeEscalation(oldRole: string, newRole: string): boolean {
    const roleHierarchy = {
      'guest': 0,
      'user': 1,
      'moderator': 2,
      'admin': 3,
      'superadmin': 4
    };
    
    const oldLevel = roleHierarchy[oldRole as keyof typeof roleHierarchy] || 0;
    const newLevel = roleHierarchy[newRole as keyof typeof roleHierarchy] || 0;
    
    return newLevel > oldLevel + 1; // More than one level jump is suspicious
  }
  
  private startMonitoring(): void {
    // Real-time monitoring
    setInterval(() => {
      this.performPeriodicAnalysis();
    }, 60 * 1000); // Every minute
    
    // Cleanup old events
    setInterval(() => {
      this.cleanupOldEvents();
    }, 60 * 60 * 1000); // Every hour
  }
  
  private performPeriodicAnalysis(): void {
    // Analyze patterns over time
    const patterns = this.analyzePatterns();
    
    patterns.forEach(pattern => {
      if (pattern.riskScore > 0.7) {
        const threat: SecurityThreat = {
          id: this.generateThreatId(),
          type: 'pattern_analysis',
          severity: pattern.riskScore > 0.9 ? 'critical' : 'high',
          event: pattern.events[0], // Representative event
          description: pattern.description,
          timestamp: Date.now(),
          metadata: { pattern, riskScore: pattern.riskScore }
        };
        
        this.responseSystem.handleThreat(threat);
      }
    });
  }
  
  private analyzePatterns(): SecurityPattern[] {
    const patterns: SecurityPattern[] = [];
    
    // Analyze IP-based patterns
    const ipGroups = this.groupEventsByIP();
    
    for (const [ip, events] of ipGroups) {
      const pattern = this.analyzeIPPattern(ip, events);
      if (pattern) {
        patterns.push(pattern);
      }
    }
    
    // Analyze user-based patterns
    const userGroups = this.groupEventsByUser();
    
    for (const [userId, events] of userGroups) {
      const pattern = this.analyzeUserPattern(userId, events);
      if (pattern) {
        patterns.push(pattern);
      }
    }
    
    return patterns;
  }
  
  private groupEventsByIP(): Map<string, SecurityEvent[]> {
    const groups = new Map<string, SecurityEvent[]>();
    
    this.eventStore.forEach(event => {
      if (event.ipAddress) {
        if (!groups.has(event.ipAddress)) {
          groups.set(event.ipAddress, []);
        }
        groups.get(event.ipAddress)!.push(event);
      }
    });
    
    return groups;
  }
  
  private groupEventsByUser(): Map<string, SecurityEvent[]> {
    const groups = new Map<string, SecurityEvent[]>();
    
    this.eventStore.forEach(event => {
      if (event.userId) {
        if (!groups.has(event.userId)) {
          groups.set(event.userId, []);
        }
        groups.get(event.userId)!.push(event);
      }
    });
    
    return groups;
  }
  
  private analyzeIPPattern(ip: string, events: SecurityEvent[]): SecurityPattern | null {
    if (events.length < 10) return null;
    
    const recentEvents = events.filter(e => Date.now() - e.timestamp < 60 * 60 * 1000); // Last hour
    
    if (recentEvents.length < 5) return null;
    
    let riskScore = 0;
    let description = '';
    
    // High frequency of events
    if (recentEvents.length > 50) {
      riskScore += 0.3;
      description += 'High frequency of events. ';
    }
    
    // Multiple failed logins
    const failedLogins = recentEvents.filter(e => e.type === 'failed_login');
    if (failedLogins.length > 10) {
      riskScore += 0.4;
      description += 'Multiple failed login attempts. ';
    }
    
    // Diverse attack types
    const attackTypes = new Set(recentEvents.map(e => e.type));
    if (attackTypes.size > 3) {
      riskScore += 0.3;
      description += 'Multiple attack vectors. ';
    }
    
    if (riskScore > 0.5) {
      return {
        id: this.generatePatternId(),
        type: 'ip_analysis',
        riskScore,
        description: `Suspicious activity from IP ${ip}: ${description}`,
        events: recentEvents,
        metadata: { ip, eventCount: recentEvents.length }
      };
    }
    
    return null;
  }
  
  private analyzeUserPattern(userId: string, events: SecurityEvent[]): SecurityPattern | null {
    if (events.length < 5) return null;
    
    const recentEvents = events.filter(e => Date.now() - e.timestamp < 24 * 60 * 60 * 1000); // Last 24 hours
    
    if (recentEvents.length < 3) return null;
    
    let riskScore = 0;
    let description = '';
    
    // Unusual login times
    const loginTimes = recentEvents
      .filter(e => e.type === 'login')
      .map(e => new Date(e.timestamp).getHours());
    
    const unusualHours = loginTimes.filter(hour => hour < 6 || hour > 22);
    if (unusualHours.length > 2) {
      riskScore += 0.2;
      description += 'Unusual login times. ';
    }
    
    // Multiple IP addresses
    const ipAddresses = new Set(recentEvents.map(e => e.ipAddress));
    if (ipAddresses.size > 3) {
      riskScore += 0.3;
      description += 'Multiple IP addresses. ';
    }
    
    // Permission changes
    const permissionChanges = recentEvents.filter(e => e.type === 'permission_change');
    if (permissionChanges.length > 1) {
      riskScore += 0.4;
      description += 'Multiple permission changes. ';
    }
    
    if (riskScore > 0.4) {
      return {
        id: this.generatePatternId(),
        type: 'user_analysis',
        riskScore,
        description: `Suspicious activity for user ${userId}: ${description}`,
        events: recentEvents,
        metadata: { userId, ipCount: ipAddresses.size }
      };
    }
    
    return null;
  }
  
  private cleanupOldEvents(): void {
    const cutoff = Date.now() - (24 * 60 * 60 * 1000); // 24 hours
    this.eventStore = this.eventStore.filter(event => event.timestamp > cutoff);
  }
  
  private generateEventId(): string {
    return `evt_${Date.now()}_${Math.random().toString(36).substring(2)}`;
  }
  
  private generateThreatId(): string {
    return `thr_${Date.now()}_${Math.random().toString(36).substring(2)}`;
  }
  
  private generateAlertId(): string {
    return `alt_${Date.now()}_${Math.random().toString(36).substring(2)}`;
  }
  
  private generatePatternId(): string {
    return `pat_${Date.now()}_${Math.random().toString(36).substring(2)}`;
  }
  
  getSecurityReport(timeRange: number = 24 * 60 * 60 * 1000): SecurityReport {
    const cutoff = Date.now() - timeRange;
    const recentEvents = this.eventStore.filter(event => event.timestamp > cutoff);
    
    const eventsByType = new Map<string, number>();
    const eventsBySeverity = new Map<string, number>();
    const topIPs = new Map<string, number>();
    
    recentEvents.forEach(event => {
      // Count by type
      eventsByType.set(event.type, (eventsByType.get(event.type) || 0) + 1);
      
      // Count by severity
      eventsBySeverity.set(event.severity, (eventsBySeverity.get(event.severity) || 0) + 1);
      
      // Count by IP
      if (event.ipAddress) {
        topIPs.set(event.ipAddress, (topIPs.get(event.ipAddress) || 0) + 1);
      }
    });
    
    return {
      timeRange,
      totalEvents: recentEvents.length,
      eventsByType: Object.fromEntries(eventsByType),
      eventsBySeverity: Object.fromEntries(eventsBySeverity),
      topIPs: Object.fromEntries(
        Array.from(topIPs.entries())
          .sort(([,a], [,b]) => b - a)
          .slice(0, 10)
      ),
      generatedAt: Date.now()
    };
  }
}

// Anomaly Detector
class AnomalyDetector {
  private baselines = new Map<string, Baseline>();
  
  constructor(private config: AnomalyConfig) {
    this.initializeBaselines();
  }
  
  private initializeBaselines(): void {
    // Initialize baseline patterns for normal behavior
    this.baselines.set('login_frequency', {
      metric: 'login_frequency',
      mean: 5, // Average logins per hour
      stdDev: 2,
      threshold: 3 // 3 standard deviations
    });
    
    this.baselines.set('request_rate', {
      metric: 'request_rate',
      mean: 100, // Average requests per minute
      stdDev: 20,
      threshold: 2.5
    });
  }
  
  detectAnomalies(event: SecurityEvent, eventHistory: SecurityEvent[]): Anomaly[] {
    const anomalies: Anomaly[] = [];
    
    // Detect frequency anomalies
    const frequencyAnomaly = this.detectFrequencyAnomaly(event, eventHistory);
    if (frequencyAnomaly) {
      anomalies.push(frequencyAnomaly);
    }
    
    // Detect geographic anomalies
    const geoAnomaly = this.detectGeographicAnomaly(event, eventHistory);
    if (geoAnomaly) {
      anomalies.push(geoAnomaly);
    }
    
    // Detect behavioral anomalies
    const behaviorAnomaly = this.detectBehavioralAnomaly(event, eventHistory);
    if (behaviorAnomaly) {
      anomalies.push(behaviorAnomaly);
    }
    
    return anomalies;
  }
  
  private detectFrequencyAnomaly(event: SecurityEvent, eventHistory: SecurityEvent[]): Anomaly | null {
    if (!event.userId) return null;
    
    const userEvents = eventHistory.filter(e => 
      e.userId === event.userId && 
      e.type === event.type &&
      Date.now() - e.timestamp < 60 * 60 * 1000 // Last hour
    );
    
    const baseline = this.baselines.get('login_frequency');
    if (!baseline) return null;
    
    const frequency = userEvents.length;
    const zScore = Math.abs(frequency - baseline.mean) / baseline.stdDev;
    
    if (zScore > baseline.threshold) {
      return {
        id: this.generateAnomalyId(),
        type: 'frequency',
        severity: zScore > baseline.threshold * 1.5 ? 'high' : 'medium',
        description: `Unusual ${event.type} frequency for user ${event.userId}`,
        metadata: {
          frequency,
          expected: baseline.mean,
          zScore
        }
      };
    }
    
    return null;
  }
  
  private detectGeographicAnomaly(event: SecurityEvent, eventHistory: SecurityEvent[]): Anomaly | null {
    if (!event.userId || !event.location) return null;
    
    const userEvents = eventHistory.filter(e => 
      e.userId === event.userId && 
      e.location &&
      Date.now() - e.timestamp < 7 * 24 * 60 * 60 * 1000 // Last week
    );
    
    if (userEvents.length < 5) return null;
    
    const locations = userEvents.map(e => e.location!);
    const uniqueLocations = new Set(locations);
    
    // Check if current location is significantly different
    if (!uniqueLocations.has(event.location) && uniqueLocations.size < 3) {
      return {
        id: this.generateAnomalyId(),
        type: 'geographic',
        severity: 'medium',
        description: `Unusual login location for user ${event.userId}`,
        metadata: {
          currentLocation: event.location,
          usualLocations: Array.from(uniqueLocations)
        }
      };
    }
    
    return null;
  }
  
  private detectBehavioralAnomaly(event: SecurityEvent, eventHistory: SecurityEvent[]): Anomaly | null {
    if (!event.userId) return null;
    
    const userEvents = eventHistory.filter(e => 
      e.userId === event.userId &&
      Date.now() - e.timestamp < 30 * 24 * 60 * 60 * 1000 // Last 30 days
    );
    
    if (userEvents.length < 20) return null;
    
    // Analyze typical behavior patterns
    const typicalHours = this.getTypicalActiveHours(userEvents);
    const currentHour = new Date(event.timestamp).getHours();
    
    if (!typicalHours.includes(currentHour)) {
      return {
        id: this.generateAnomalyId(),
        type: 'behavioral',
        severity: 'low',
        description: `Unusual activity time for user ${event.userId}`,
        metadata: {
          currentHour,
          typicalHours
        }
      };
    }
    
    return null;
  }
  
  private getTypicalActiveHours(events: SecurityEvent[]): number[] {
    const hourCounts = new Map<number, number>();
    
    events.forEach(event => {
      const hour = new Date(event.timestamp).getHours();
      hourCounts.set(hour, (hourCounts.get(hour) || 0) + 1);
    });
    
    const totalEvents = events.length;
    const threshold = totalEvents * 0.05; // 5% threshold
    
    return Array.from(hourCounts.entries())
      .filter(([_, count]) => count > threshold)
      .map(([hour]) => hour);
  }
  
  private generateAnomalyId(): string {
    return `ano_${Date.now()}_${Math.random().toString(36).substring(2)}`;
  }
}

// Security Response System
class SecurityResponseSystem {
  private responseActions = new Map<string, ResponseAction[]>();
  private blockedIPs = new Set<string>();
  private suspendedUsers = new Set<string>();
  
  constructor() {
    this.initializeResponseActions();
  }
  
  private initializeResponseActions(): void {
    this.responseActions.set('brute_force', [
      { type: 'block_ip', duration: 60 * 60 * 1000 }, // 1 hour
      { type: 'alert_admin', priority: 'medium' }
    ]);
    
    this.responseActions.set('sql_injection', [
      { type: 'block_ip', duration: 24 * 60 * 60 * 1000 }, // 24 hours
      { type: 'alert_admin', priority: 'high' },
      { type: 'log_incident', severity: 'high' }
    ]);
    
    this.responseActions.set('privilege_escalation', [
      { type: 'suspend_user', duration: 24 * 60 * 60 * 1000 },
      { type: 'alert_admin', priority: 'critical' },
      { type: 'log_incident', severity: 'critical' }
    ]);
  }
  
  handleThreat(threat: SecurityThreat): void {
    const actions = this.responseActions.get(threat.type) || [];
    
    actions.forEach(action => {
      this.executeAction(action, threat);
    });
  }
  
  handleAlert(alert: SecurityAlert): void {
    // Log alert
    console.warn('Security Alert:', alert);
    
    // Execute appropriate response based on severity
    if (alert.severity === 'critical') {
      this.executeAction({ type: 'alert_admin', priority: 'critical' }, null);
    }
  }
  
  private executeAction(action: ResponseAction, threat: SecurityThreat | null): void {
    switch (action.type) {
      case 'block_ip':
        if (threat?.event.ipAddress) {
          this.blockIP(threat.event.ipAddress, action.duration || 60 * 60 * 1000);
        }
        break;
        
      case 'suspend_user':
        if (threat?.event.userId) {
          this.suspendUser(threat.event.userId, action.duration || 24 * 60 * 60 * 1000);
        }
        break;
        
      case 'alert_admin':
        this.alertAdmin(threat, action.priority || 'medium');
        break;
        
      case 'log_incident':
        this.logIncident(threat, action.severity || 'medium');
        break;
    }
  }
  
  private blockIP(ipAddress: string, duration: number): void {
    this.blockedIPs.add(ipAddress);
    
    setTimeout(() => {
      this.blockedIPs.delete(ipAddress);
    }, duration);
    
    console.log(`Blocked IP ${ipAddress} for ${duration}ms`);
  }
  
  private suspendUser(userId: string, duration: number): void {
    this.suspendedUsers.add(userId);
    
    setTimeout(() => {
      this.suspendedUsers.delete(userId);
    }, duration);
    
    console.log(`Suspended user ${userId} for ${duration}ms`);
  }
  
  private alertAdmin(threat: SecurityThreat | null, priority: string): void {
    // In production, send email/SMS/Slack notification
    console.error(`ADMIN ALERT [${priority.toUpperCase()}]:`, threat);
  }
  
  private logIncident(threat: SecurityThreat | null, severity: string): void {
    // In production, log to security incident management system
    console.log(`SECURITY INCIDENT [${severity.toUpperCase()}]:`, threat);
  }
  
  isIPBlocked(ipAddress: string): boolean {
    return this.blockedIPs.has(ipAddress);
  }
  
  isUserSuspended(userId: string): boolean {
    return this.suspendedUsers.has(userId);
  }
}

// Interfaces
interface SecurityEvent {
  id: string;
  timestamp: number;
  type: string;
  severity: 'low' | 'medium' | 'high' | 'critical';
  source: string;
  userId?: string;
  ipAddress?: string;
  userAgent?: string;
  details: Record<string, any>;
  location?: string;
}

interface SecurityThreat {
  id: string;
  type: string;
  severity: 'low' | 'medium' | 'high' | 'critical';
  event: SecurityEvent;
  description: string;
  timestamp: number;
  metadata?: Record<string, any>;
}

interface SecurityAlert {
  id: string;
  type: string;
  severity: 'low' | 'medium' | 'high' | 'critical';
  count: number;
  timeWindow: number;
  events: SecurityEvent[];
  timestamp: number;
}

interface SecurityPattern {
  id: string;
  type: string;
  riskScore: number;
  description: string;
  events: SecurityEvent[];
  metadata: Record<string, any>;
}

interface Anomaly {
  id: string;
  type: string;
  severity: 'low' | 'medium' | 'high';
  description: string;
  metadata: Record<string, any>;
}

interface Baseline {
  metric: string;
  mean: number;
  stdDev: number;
  threshold: number;
}

interface ResponseAction {
  type: 'block_ip' | 'suspend_user' | 'alert_admin' | 'log_incident';
  duration?: number;
  priority?: string;
  severity?: string;
}

interface SecurityMonitorConfig {
  maxEvents?: number;
  anomalyConfig?: AnomalyConfig;
}

interface AnomalyConfig {
  enableFrequencyDetection?: boolean;
  enableGeographicDetection?: boolean;
  enableBehavioralDetection?: boolean;
}

interface AlertThreshold {
  count: number;
  timeWindow: number;
  severity: 'low' | 'medium' | 'high' | 'critical';
}

interface SecurityReport {
  timeRange: number;
  totalEvents: number;
  eventsByType: Record<string, number>;
  eventsBySeverity: Record<string, number>;
  topIPs: Record<string, number>;
  generatedAt: number;
}

// Usage Example
const responseSystem = new SecurityResponseSystem();
const securityMonitor = new SecurityEventMonitor(
  {
    maxEvents: 10000,
    anomalyConfig: {
      enableFrequencyDetection: true,
      enableGeographicDetection: true,
      enableBehavioralDetection: true
    }
  },
  responseSystem
);

// Record security events
securityMonitor.recordEvent({
  type: 'failed_login',
  severity: 'medium',
  source: 'web_app',
  userId: 'user123',
  ipAddress: '192.168.1.100',
  userAgent: 'Mozilla/5.0...',
  details: { username: 'admin', reason: 'invalid_password' }
});

// Generate security report
const report = securityMonitor.getSecurityReport(24 * 60 * 60 * 1000); // Last 24 hours
console.log('Security Report:', report);
```

---

### Q6: How do you implement advanced security monitoring and incident response automation?

**Answer:**
Advanced security monitoring requires real-time threat detection, automated incident response, and comprehensive security analytics with machine learning capabilities.

**Security Operations Center (SOC) Implementation:**
```typescript
// security-operations.service.ts
import { Injectable } from '@angular/core';
import { Observable, Subject, BehaviorSubject, interval } from 'rxjs';
import { WebSocketSubject } from 'rxjs/webSocket';

interface SecurityIncident {
  id: string;
  type: IncidentType;
  severity: 'low' | 'medium' | 'high' | 'critical';
  status: 'open' | 'investigating' | 'resolved' | 'false_positive';
  timestamp: number;
  source: string;
  description: string;
  indicators: SecurityIndicator[];
  response: IncidentResponse;
  metadata: Record<string, any>;
}

interface SecurityIndicator {
  type: 'ip' | 'domain' | 'hash' | 'user_agent' | 'pattern';
  value: string;
  confidence: number;
  source: string;
}

interface IncidentResponse {
  actions: ResponseAction[];
  assignee?: string;
  escalationLevel: number;
  timeline: ResponseTimeline[];
}

interface ResponseTimeline {
  timestamp: number;
  action: string;
  actor: string;
  details: string;
}

type IncidentType = 
  | 'brute_force_attack'
  | 'sql_injection'
  | 'xss_attempt'
  | 'privilege_escalation'
  | 'data_exfiltration'
  | 'malware_detection'
  | 'anomalous_behavior'
  | 'policy_violation';

@Injectable({
  providedIn: 'root'
})
export class SecurityOperationsService {
  private incidents$ = new BehaviorSubject<SecurityIncident[]>([]);
  private realTimeAlerts$ = new Subject<SecurityAlert>();
  private wsConnection: WebSocketSubject<any>;
  private threatIntelligence = new Map<string, ThreatIntelData>();
  
  constructor(
    private http: HttpClient,
    private notificationService: NotificationService,
    private mlService: MachineLearningService
  ) {
    this.initializeWebSocket();
    this.startThreatIntelligenceSync();
  }
  
  private initializeWebSocket(): void {
    this.wsConnection = new WebSocketSubject({
      url: 'wss://security-api.company.com/incidents',
      openObserver: {
        next: () => console.log('Security WebSocket connected')
      },
      closeObserver: {
        next: () => console.log('Security WebSocket disconnected')
      }
    });
    
    this.wsConnection.subscribe({
      next: (message) => this.handleRealTimeSecurityEvent(message),
      error: (error) => console.error('Security WebSocket error:', error)
    });
  }
  
  private handleRealTimeSecurityEvent(event: any): void {
    switch (event.type) {
      case 'new_incident':
        this.processNewIncident(event.data);
        break;
      case 'incident_update':
        this.updateIncident(event.data);
        break;
      case 'threat_intelligence_update':
        this.updateThreatIntelligence(event.data);
        break;
      case 'security_alert':
        this.processSecurityAlert(event.data);
        break;
    }
  }
  
  private processNewIncident(incidentData: any): void {
    const incident: SecurityIncident = {
      ...incidentData,
      response: {
        actions: [],
        escalationLevel: 0,
        timeline: [{
          timestamp: Date.now(),
          action: 'incident_created',
          actor: 'system',
          details: 'Incident automatically created by security monitoring'
        }]
      }
    };
    
    // Enrich incident with threat intelligence
    this.enrichIncidentWithThreatIntel(incident);
    
    // Apply automated response rules
    this.applyAutomatedResponse(incident);
    
    // Update incidents list
    const currentIncidents = this.incidents$.value;
    this.incidents$.next([...currentIncidents, incident]);
    
    // Trigger real-time alert
    this.realTimeAlerts$.next({
      type: 'new_incident',
      severity: incident.severity,
      message: `New ${incident.severity} severity incident: ${incident.description}`,
      timestamp: Date.now()
    });
  }
  
  private enrichIncidentWithThreatIntel(incident: SecurityIncident): void {
    incident.indicators.forEach(indicator => {
      const threatData = this.threatIntelligence.get(indicator.value);
      if (threatData) {
        indicator.confidence = Math.max(indicator.confidence, threatData.confidence);
        incident.metadata.threatIntelligence = {
          ...incident.metadata.threatIntelligence,
          [indicator.value]: threatData
        };
      }
    });
  }
  
  private applyAutomatedResponse(incident: SecurityIncident): void {
    const responseRules = this.getResponseRules(incident.type, incident.severity);
    
    responseRules.forEach(rule => {
      if (this.evaluateRuleConditions(rule, incident)) {
        const action = this.executeResponseAction(rule.action, incident);
        incident.response.actions.push(action);
        incident.response.timeline.push({
          timestamp: Date.now(),
          action: rule.action.type,
          actor: 'automated_response',
          details: `Executed ${rule.action.type} based on rule: ${rule.name}`
        });
      }
    });
  }
  
  private getResponseRules(type: IncidentType, severity: string): ResponseRule[] {
    const rules: ResponseRule[] = [
      {
        name: 'Block Malicious IP',
        conditions: {
          types: ['brute_force_attack', 'sql_injection'],
          minSeverity: 'medium',
          indicators: ['ip']
        },
        action: {
          type: 'block_ip',
          duration: 3600000, // 1 hour
          priority: 'high'
        }
      },
      {
        name: 'Suspend Compromised User',
        conditions: {
          types: ['privilege_escalation', 'anomalous_behavior'],
          minSeverity: 'high',
          indicators: ['user_id']
        },
        action: {
          type: 'suspend_user',
          duration: 86400000, // 24 hours
          priority: 'critical'
        }
      },
      {
        name: 'Escalate Critical Incidents',
        conditions: {
          types: ['data_exfiltration', 'malware_detection'],
          minSeverity: 'critical'
        },
        action: {
          type: 'escalate_to_soc',
          priority: 'immediate'
        }
      }
    ];
    
    return rules.filter(rule => 
      rule.conditions.types.includes(type) &&
      this.compareSeverity(severity, rule.conditions.minSeverity) >= 0
    );
  }
  
  // Security Analytics Dashboard
  getSecurityMetrics(timeRange: number): Observable<SecurityMetrics> {
    return this.http.get<SecurityMetrics>(
      `/api/security/metrics?timeRange=${timeRange}`
    ).pipe(
      map(metrics => ({
        ...metrics,
        riskScore: this.calculateRiskScore(metrics),
        trends: this.analyzeTrends(metrics)
      }))
    );
  }
  
  private calculateRiskScore(metrics: SecurityMetrics): number {
    const weights = {
      criticalIncidents: 0.4,
      highIncidents: 0.3,
      mediumIncidents: 0.2,
      lowIncidents: 0.1
    };
    
    return (
      metrics.incidents.critical * weights.criticalIncidents +
      metrics.incidents.high * weights.highIncidents +
      metrics.incidents.medium * weights.mediumIncidents +
      metrics.incidents.low * weights.lowIncidents
    ) / metrics.totalIncidents * 100;
  }
  
  // Machine Learning Integration
  async detectAnomalies(userBehavior: UserBehaviorData): Promise<AnomalyDetectionResult> {
    const features = this.extractBehaviorFeatures(userBehavior);
    const prediction = await this.mlService.predict('anomaly_detection', features);
    
    return {
      isAnomalous: prediction.anomaly_score > 0.7,
      confidence: prediction.confidence,
      anomalyScore: prediction.anomaly_score,
      factors: prediction.contributing_factors,
      recommendations: this.generateRecommendations(prediction)
    };
  }
  
  private extractBehaviorFeatures(behavior: UserBehaviorData): number[] {
    return [
      behavior.loginFrequency,
      behavior.sessionDuration,
      behavior.geographicVariance,
      behavior.deviceVariance,
      behavior.accessPatternVariance,
      behavior.timeOfDayVariance,
      behavior.dataAccessVolume,
      behavior.privilegeUsage
    ];
  }
}
```

**Advanced Threat Detection Engine:**
```typescript
// threat-detection.service.ts
@Injectable({
  providedIn: 'root'
})
export class ThreatDetectionService {
  private detectionRules = new Map<string, DetectionRule>();
  private behaviorBaselines = new Map<string, UserBaseline>();
  private threatSignatures = new Map<string, ThreatSignature>();
  
  constructor(
    private mlService: MachineLearningService,
    private geoService: GeolocationService,
    private deviceService: DeviceFingerprintService
  ) {
    this.initializeDetectionRules();
    this.loadThreatSignatures();
  }
  
  async analyzeSecurityEvent(event: SecurityEvent): Promise<ThreatAnalysisResult> {
    const analyses = await Promise.all([
      this.performSignatureAnalysis(event),
      this.performBehavioralAnalysis(event),
      this.performGeographicAnalysis(event),
      this.performFrequencyAnalysis(event),
      this.performMLAnalysis(event)
    ]);
    
    return this.aggregateAnalysisResults(analyses, event);
  }
  
  private async performSignatureAnalysis(event: SecurityEvent): Promise<AnalysisResult> {
    const matchedSignatures: ThreatSignature[] = [];
    
    for (const [id, signature] of this.threatSignatures) {
      if (this.matchesSignature(event, signature)) {
        matchedSignatures.push(signature);
      }
    }
    
    const maxSeverity = matchedSignatures.reduce((max, sig) => 
      this.compareSeverity(sig.severity, max) > 0 ? sig.severity : max, 'low'
    );
    
    return {
      type: 'signature',
      confidence: matchedSignatures.length > 0 ? 0.9 : 0.1,
      severity: maxSeverity,
      details: {
        matchedSignatures: matchedSignatures.map(s => s.name),
        signatureCount: matchedSignatures.length
      }
    };
  }
  
  private async performBehavioralAnalysis(event: SecurityEvent): Promise<AnalysisResult> {
    if (!event.userId) {
      return { type: 'behavioral', confidence: 0, severity: 'low', details: {} };
    }
    
    const baseline = this.behaviorBaselines.get(event.userId);
    if (!baseline) {
      // Create new baseline
      this.createUserBaseline(event.userId, event);
      return { type: 'behavioral', confidence: 0.1, severity: 'low', details: {} };
    }
    
    const deviations = this.calculateBehavioralDeviations(event, baseline);
    const anomalyScore = this.calculateAnomalyScore(deviations);
    
    return {
      type: 'behavioral',
      confidence: anomalyScore,
      severity: this.mapAnomalyScoreToSeverity(anomalyScore),
      details: {
        deviations,
        anomalyScore,
        baseline: baseline.summary
      }
    };
  }
  
  private async performGeographicAnalysis(event: SecurityEvent): Promise<AnalysisResult> {
    if (!event.ipAddress) {
      return { type: 'geographic', confidence: 0, severity: 'low', details: {} };
    }
    
    const geoData = await this.geoService.getLocationData(event.ipAddress);
    const userHistory = await this.getUserLocationHistory(event.userId);
    
    const isUnusualLocation = this.isUnusualLocation(geoData, userHistory);
    const isSuspiciousCountry = this.isSuspiciousCountry(geoData.country);
    const travelTime = this.calculateMinimumTravelTime(geoData, userHistory);
    
    let confidence = 0;
    let severity: 'low' | 'medium' | 'high' | 'critical' = 'low';
    
    if (isUnusualLocation) confidence += 0.3;
    if (isSuspiciousCountry) confidence += 0.4;
    if (travelTime < 3600000) confidence += 0.5; // Less than 1 hour travel time
    
    if (confidence > 0.7) severity = 'high';
    else if (confidence > 0.4) severity = 'medium';
    
    return {
      type: 'geographic',
      confidence,
      severity,
      details: {
        location: geoData,
        isUnusualLocation,
        isSuspiciousCountry,
        minimumTravelTime: travelTime
      }
    };
  }
  
  private async performMLAnalysis(event: SecurityEvent): Promise<AnalysisResult> {
    const features = this.extractEventFeatures(event);
    const predictions = await Promise.all([
      this.mlService.predict('threat_classification', features),
      this.mlService.predict('anomaly_detection', features),
      this.mlService.predict('attack_prediction', features)
    ]);
    
    const [threatClass, anomaly, attack] = predictions;
    
    const confidence = Math.max(
      threatClass.confidence,
      anomaly.confidence,
      attack.confidence
    );
    
    return {
      type: 'machine_learning',
      confidence,
      severity: this.mapMLPredictionToSeverity(predictions),
      details: {
        threatClassification: threatClass,
        anomalyDetection: anomaly,
        attackPrediction: attack
      }
    };
  }
  
  private aggregateAnalysisResults(
    analyses: AnalysisResult[], 
    event: SecurityEvent
  ): ThreatAnalysisResult {
    const weightedConfidence = analyses.reduce((sum, analysis) => {
      const weight = this.getAnalysisWeight(analysis.type);
      return sum + (analysis.confidence * weight);
    }, 0);
    
    const maxSeverity = analyses.reduce((max, analysis) => 
      this.compareSeverity(analysis.severity, max) > 0 ? analysis.severity : max, 'low'
    );
    
    const riskScore = this.calculateRiskScore(weightedConfidence, maxSeverity, event);
    
    return {
      eventId: event.id,
      overallConfidence: weightedConfidence,
      severity: maxSeverity,
      riskScore,
      analyses,
      recommendations: this.generateThreatRecommendations(analyses, riskScore),
      timestamp: Date.now()
    };
  }
  
  private generateThreatRecommendations(
    analyses: AnalysisResult[], 
    riskScore: number
  ): ThreatRecommendation[] {
    const recommendations: ThreatRecommendation[] = [];
    
    if (riskScore > 80) {
      recommendations.push({
        action: 'immediate_investigation',
        priority: 'critical',
        description: 'High-risk threat detected - immediate investigation required'
      });
    }
    
    analyses.forEach(analysis => {
      switch (analysis.type) {
        case 'signature':
          if (analysis.confidence > 0.8) {
            recommendations.push({
              action: 'block_source',
              priority: 'high',
              description: 'Known threat signature detected - consider blocking source'
            });
          }
          break;
        case 'behavioral':
          if (analysis.confidence > 0.7) {
            recommendations.push({
              action: 'verify_user_identity',
              priority: 'medium',
              description: 'Unusual user behavior detected - verify identity'
            });
          }
          break;
        case 'geographic':
          if (analysis.confidence > 0.6) {
            recommendations.push({
              action: 'additional_authentication',
              priority: 'medium',
              description: 'Unusual geographic access - require additional authentication'
            });
          }
          break;
      }
    });
    
    return recommendations;
  }
}
```

---

### Q7: How do you implement comprehensive security compliance and audit frameworks?

**Answer:**
Implementing comprehensive security compliance requires automated compliance monitoring, audit trail management, and regulatory framework adherence with continuous assessment capabilities.

**Compliance Framework Implementation:**
```typescript
// compliance.service.ts
import { Injectable } from '@angular/core';
import { Observable, BehaviorSubject, interval } from 'rxjs';

interface ComplianceFramework {
  name: string;
  version: string;
  controls: ComplianceControl[];
  assessmentFrequency: number;
  lastAssessment?: number;
  status: 'compliant' | 'non_compliant' | 'partial' | 'unknown';
}

interface ComplianceControl {
  id: string;
  name: string;
  description: string;
  category: string;
  severity: 'low' | 'medium' | 'high' | 'critical';
  implementation: ControlImplementation;
  evidence: ComplianceEvidence[];
  status: 'implemented' | 'partial' | 'not_implemented' | 'not_applicable';
  lastAssessed: number;
  nextAssessment: number;
}

interface ControlImplementation {
  type: 'automated' | 'manual' | 'hybrid';
  automatedChecks: AutomatedCheck[];
  manualProcedures: ManualProcedure[];
  documentation: string[];
}

interface ComplianceEvidence {
  id: string;
  type: 'document' | 'screenshot' | 'log' | 'certificate' | 'report';
  description: string;
  filePath?: string;
  hash?: string;
  timestamp: number;
  validUntil?: number;
}

interface AuditTrail {
  id: string;
  timestamp: number;
  userId: string;
  action: string;
  resource: string;
  details: Record<string, any>;
  ipAddress: string;
  userAgent: string;
  sessionId: string;
  outcome: 'success' | 'failure' | 'partial';
  riskLevel: 'low' | 'medium' | 'high' | 'critical';
}

@Injectable({
  providedIn: 'root'
})
export class ComplianceService {
  private frameworks = new Map<string, ComplianceFramework>();
  private auditTrail$ = new BehaviorSubject<AuditTrail[]>([]);
  private complianceStatus$ = new BehaviorSubject<ComplianceStatus>({});
  
  constructor(
    private http: HttpClient,
    private cryptoService: CryptographyService,
    private documentService: DocumentService
  ) {
    this.initializeFrameworks();
    this.startContinuousMonitoring();
  }
  
  private initializeFrameworks(): void {
    // SOC 2 Type II Framework
    this.frameworks.set('soc2', {
      name: 'SOC 2 Type II',
      version: '2017',
      controls: this.getSOC2Controls(),
      assessmentFrequency: 86400000, // Daily
      status: 'unknown'
    });
    
    // ISO 27001 Framework
    this.frameworks.set('iso27001', {
      name: 'ISO 27001',
      version: '2013',
      controls: this.getISO27001Controls(),
      assessmentFrequency: 604800000, // Weekly
      status: 'unknown'
    });
    
    // GDPR Compliance
    this.frameworks.set('gdpr', {
      name: 'GDPR',
      version: '2018',
      controls: this.getGDPRControls(),
      assessmentFrequency: 86400000, // Daily
      status: 'unknown'
    });
    
    // HIPAA Compliance
    this.frameworks.set('hipaa', {
      name: 'HIPAA',
      version: '2013',
      controls: this.getHIPAAControls(),
      assessmentFrequency: 86400000, // Daily
      status: 'unknown'
    });
  }
  
  private getSOC2Controls(): ComplianceControl[] {
    return [
      {
        id: 'CC6.1',
        name: 'Logical and Physical Access Controls',
        description: 'The entity implements logical and physical access controls to protect against threats from sources outside its system boundaries.',
        category: 'Common Criteria',
        severity: 'high',
        implementation: {
          type: 'automated',
          automatedChecks: [
            {
              name: 'Multi-Factor Authentication Check',
              frequency: 3600000, // Hourly
              script: 'check_mfa_enforcement.js',
              expectedResult: 'all_users_mfa_enabled'
            },
            {
              name: 'Access Control Matrix Validation',
              frequency: 86400000, // Daily
              script: 'validate_access_matrix.js',
              expectedResult: 'rbac_properly_configured'
            }
          ],
          manualProcedures: [
            {
              name: 'Physical Access Review',
              frequency: 2592000000, // Monthly
              description: 'Review physical access logs and badge access records',
              responsible: 'security_team'
            }
          ],
          documentation: [
            'access_control_policy.pdf',
            'mfa_implementation_guide.pdf'
          ]
        },
        evidence: [],
        status: 'not_implemented',
        lastAssessed: 0,
        nextAssessment: Date.now()
      },
      {
        id: 'CC6.2',
        name: 'System Access Monitoring',
        description: 'The entity monitors system components and the operation of controls.',
        category: 'Common Criteria',
        severity: 'high',
        implementation: {
          type: 'automated',
          automatedChecks: [
            {
              name: 'Security Event Monitoring',
              frequency: 300000, // 5 minutes
              script: 'check_security_monitoring.js',
              expectedResult: 'monitoring_active'
            },
            {
              name: 'Audit Log Integrity',
              frequency: 3600000, // Hourly
              script: 'verify_audit_logs.js',
              expectedResult: 'logs_intact_and_complete'
            }
          ],
          manualProcedures: [],
          documentation: [
            'monitoring_procedures.pdf',
            'incident_response_plan.pdf'
          ]
        },
        evidence: [],
        status: 'not_implemented',
        lastAssessed: 0,
        nextAssessment: Date.now()
      }
    ];
  }
  
  async performComplianceAssessment(frameworkId: string): Promise<ComplianceAssessmentResult> {
    const framework = this.frameworks.get(frameworkId);
    if (!framework) {
      throw new Error(`Framework ${frameworkId} not found`);
    }
    
    const controlResults: ControlAssessmentResult[] = [];
    
    for (const control of framework.controls) {
      const result = await this.assessControl(control);
      controlResults.push(result);
      
      // Update control status
      control.status = result.status;
      control.lastAssessed = Date.now();
      control.nextAssessment = Date.now() + this.getAssessmentInterval(control);
      
      // Collect evidence
      if (result.evidence) {
        control.evidence.push(...result.evidence);
      }
    }
    
    // Calculate overall compliance score
    const complianceScore = this.calculateComplianceScore(controlResults);
    framework.status = this.determineFrameworkStatus(complianceScore);
    framework.lastAssessment = Date.now();
    
    const assessmentResult: ComplianceAssessmentResult = {
      frameworkId,
      frameworkName: framework.name,
      assessmentDate: Date.now(),
      overallScore: complianceScore,
      status: framework.status,
      controlResults,
      recommendations: this.generateComplianceRecommendations(controlResults),
      nextAssessment: Date.now() + framework.assessmentFrequency
    };
    
    // Store assessment result
    await this.storeAssessmentResult(assessmentResult);
    
    return assessmentResult;
  }
  
  private async assessControl(control: ComplianceControl): Promise<ControlAssessmentResult> {
    const automatedResults: AutomatedCheckResult[] = [];
    const manualResults: ManualCheckResult[] = [];
    
    // Run automated checks
    for (const check of control.implementation.automatedChecks) {
      try {
        const result = await this.runAutomatedCheck(check);
        automatedResults.push(result);
      } catch (error) {
        automatedResults.push({
          checkName: check.name,
          status: 'failed',
          error: error.message,
          timestamp: Date.now()
        });
      }
    }
    
    // Check manual procedures
    for (const procedure of control.implementation.manualProcedures) {
      const result = await this.checkManualProcedure(procedure);
      manualResults.push(result);
    }
    
    // Determine overall control status
    const overallStatus = this.determineControlStatus(automatedResults, manualResults);
    
    return {
      controlId: control.id,
      controlName: control.name,
      status: overallStatus,
      automatedResults,
      manualResults,
      evidence: await this.collectControlEvidence(control),
      assessmentDate: Date.now(),
      nextAssessment: Date.now() + this.getAssessmentInterval(control)
    };
  }
  
  // Audit Trail Management
  async recordAuditEvent(event: Partial<AuditTrail>): Promise<void> {
    const auditEntry: AuditTrail = {
      id: this.generateAuditId(),
      timestamp: Date.now(),
      userId: event.userId || 'system',
      action: event.action || 'unknown',
      resource: event.resource || 'unknown',
      details: event.details || {},
      ipAddress: event.ipAddress || 'unknown',
      userAgent: event.userAgent || 'unknown',
      sessionId: event.sessionId || 'unknown',
      outcome: event.outcome || 'success',
      riskLevel: event.riskLevel || 'low'
    };
    
    // Encrypt sensitive audit data
    const encryptedEntry = await this.encryptAuditEntry(auditEntry);
    
    // Store in secure audit log
    await this.storeAuditEntry(encryptedEntry);
    
    // Update real-time audit trail
    const currentTrail = this.auditTrail$.value;
    this.auditTrail$.next([encryptedEntry, ...currentTrail.slice(0, 999)]); // Keep last 1000 entries
    
    // Check for suspicious patterns
    await this.analyzeSuspiciousPatterns(auditEntry);
  }
  
  private async analyzeSuspiciousPatterns(entry: AuditTrail): Promise<void> {
    const recentEntries = await this.getRecentAuditEntries(entry.userId, 3600000); // Last hour
    
    // Check for unusual activity patterns
    const patterns = [
      this.checkFailedLoginPattern(recentEntries),
      this.checkPrivilegeEscalationPattern(recentEntries),
      this.checkDataAccessPattern(recentEntries),
      this.checkGeographicAnomalies(recentEntries)
    ];
    
    const suspiciousPatterns = patterns.filter(pattern => pattern.isSuspicious);
    
    if (suspiciousPatterns.length > 0) {
      await this.triggerSecurityAlert({
        type: 'suspicious_audit_pattern',
        severity: 'medium',
        userId: entry.userId,
        patterns: suspiciousPatterns,
        timestamp: Date.now()
      });
    }
  }
  
  // Compliance Reporting
  async generateComplianceReport(
    frameworkId: string, 
    timeRange: { start: number; end: number }
  ): Promise<ComplianceReport> {
    const framework = this.frameworks.get(frameworkId);
    if (!framework) {
      throw new Error(`Framework ${frameworkId} not found`);
    }
    
    const assessments = await this.getAssessmentHistory(frameworkId, timeRange);
    const auditEvents = await this.getAuditEvents(timeRange);
    const securityIncidents = await this.getSecurityIncidents(timeRange);
    
    return {
      frameworkId,
      frameworkName: framework.name,
      reportPeriod: timeRange,
      generatedAt: Date.now(),
      overallCompliance: this.calculateOverallCompliance(assessments),
      controlCompliance: this.calculateControlCompliance(framework.controls),
      trendAnalysis: this.analyzeTrends(assessments),
      riskAssessment: this.assessComplianceRisks(framework, securityIncidents),
      recommendations: this.generateDetailedRecommendations(framework, assessments),
      auditSummary: this.summarizeAuditActivity(auditEvents),
      executiveSummary: this.generateExecutiveSummary(framework, assessments)
    };
  }
}
```

This advanced security guide now includes sophisticated authentication patterns with MFA, comprehensive RBAC, secure session management, intelligent threat detection with automated response capabilities, advanced security monitoring and incident response automation, and comprehensive security compliance and audit frameworks.

---

### Q8: How do you implement secure frontend data handling and prevent client-side vulnerabilities?

**Answer:**
Secure frontend data handling involves protecting sensitive information, preventing data leaks, and implementing proper validation and sanitization.

**Client-Side Data Protection:**
```typescript
// Secure data storage utility
class SecureDataManager {
  private encryptionKey: CryptoKey | null = null;
  private readonly STORAGE_PREFIX = 'secure_';
  
  constructor() {
    this.initializeEncryption();
  }
  
  private async initializeEncryption(): Promise<void> {
    try {
      // Generate or retrieve encryption key
      this.encryptionKey = await window.crypto.subtle.generateKey(
        {
          name: 'AES-GCM',
          length: 256
        },
        false, // Not extractable
        ['encrypt', 'decrypt']
      );
    } catch (error) {
      console.error('Failed to initialize encryption:', error);
    }
  }
  
  async storeSecureData(key: string, data: any): Promise<void> {
    if (!this.encryptionKey) {
      throw new Error('Encryption not initialized');
    }
    
    try {
      const jsonData = JSON.stringify(data);
      const encodedData = new TextEncoder().encode(jsonData);
      
      // Generate random IV
      const iv = window.crypto.getRandomValues(new Uint8Array(12));
      
      // Encrypt data
      const encryptedData = await window.crypto.subtle.encrypt(
        {
          name: 'AES-GCM',
          iv: iv
        },
        this.encryptionKey,
        encodedData
      );
      
      // Combine IV and encrypted data
      const combined = new Uint8Array(iv.length + encryptedData.byteLength);
      combined.set(iv);
      combined.set(new Uint8Array(encryptedData), iv.length);
      
      // Store as base64
      const base64Data = btoa(String.fromCharCode(...combined));
      sessionStorage.setItem(this.STORAGE_PREFIX + key, base64Data);
      
    } catch (error) {
      console.error('Failed to store secure data:', error);
      throw new Error('Data encryption failed');
    }
  }
  
  async retrieveSecureData<T>(key: string): Promise<T | null> {
    if (!this.encryptionKey) {
      throw new Error('Encryption not initialized');
    }
    
    try {
      const storedData = sessionStorage.getItem(this.STORAGE_PREFIX + key);
      if (!storedData) return null;
      
      // Decode from base64
      const combined = new Uint8Array(
        atob(storedData).split('').map(char => char.charCodeAt(0))
      );
      
      // Extract IV and encrypted data
      const iv = combined.slice(0, 12);
      const encryptedData = combined.slice(12);
      
      // Decrypt data
      const decryptedData = await window.crypto.subtle.decrypt(
        {
          name: 'AES-GCM',
          iv: iv
        },
        this.encryptionKey,
        encryptedData
      );
      
      // Decode and parse
      const jsonData = new TextDecoder().decode(decryptedData);
      return JSON.parse(jsonData);
      
    } catch (error) {
      console.error('Failed to retrieve secure data:', error);
      return null;
    }
  }
  
  clearSecureData(key?: string): void {
    if (key) {
      sessionStorage.removeItem(this.STORAGE_PREFIX + key);
    } else {
      // Clear all secure data
      Object.keys(sessionStorage)
        .filter(k => k.startsWith(this.STORAGE_PREFIX))
        .forEach(k => sessionStorage.removeItem(k));
    }
  }
}

// Input sanitization and validation
class InputSanitizer {
  private static readonly XSS_PATTERNS = [
    /<script[^>]*>.*?<\/script>/gi,
    /<iframe[^>]*>.*?<\/iframe>/gi,
    /<object[^>]*>.*?<\/object>/gi,
    /<embed[^>]*>/gi,
    /<link[^>]*>/gi,
    /javascript:/gi,
    /vbscript:/gi,
    /on\w+\s*=/gi
  ];
  
  private static readonly SQL_PATTERNS = [
    /('|(\-\-)|(;)|(\||\|)|(\*|\*))/gi,
    /(union|select|insert|delete|update|drop|create|alter|exec|execute)/gi
  ];
  
  static sanitizeHTML(input: string): string {
    if (!input) return '';
    
    let sanitized = input;
    
    // Remove XSS patterns
    this.XSS_PATTERNS.forEach(pattern => {
      sanitized = sanitized.replace(pattern, '');
    });
    
    // Encode HTML entities
    sanitized = sanitized
      .replace(/&/g, '&amp;')
      .replace(/</g, '&lt;')
      .replace(/>/g, '&gt;')
      .replace(/"/g, '&quot;')
      .replace(/'/g, '&#x27;')
      .replace(/\//g, '&#x2F;');
    
    return sanitized;
  }
  
  static validateInput(input: string, type: 'email' | 'url' | 'sql' | 'general'): boolean {
    if (!input) return false;
    
    switch (type) {
      case 'email':
        const emailRegex = /^[^\s@]+@[^\s@]+\.[^\s@]+$/;
        return emailRegex.test(input) && !this.containsMaliciousPatterns(input);
      
      case 'url':
        try {
          const url = new URL(input);
          return ['http:', 'https:'].includes(url.protocol) && 
                 !this.containsMaliciousPatterns(input);
        } catch {
          return false;
        }
      
      case 'sql':
        return !this.SQL_PATTERNS.some(pattern => pattern.test(input));
      
      case 'general':
      default:
        return !this.containsMaliciousPatterns(input);
    }
  }
  
  private static containsMaliciousPatterns(input: string): boolean {
    return this.XSS_PATTERNS.some(pattern => pattern.test(input));
  }
}

// Secure form handling
class SecureFormHandler {
  private csrfToken: string = '';
  private formValidators: Map<string, (value: any) => boolean> = new Map();
  
  constructor() {
    this.initializeCSRFToken();
  }
  
  private async initializeCSRFToken(): Promise<void> {
    try {
      const response = await fetch('/api/csrf-token', {
        method: 'GET',
        credentials: 'same-origin'
      });
      
      if (response.ok) {
        const data = await response.json();
        this.csrfToken = data.token;
      }
    } catch (error) {
      console.error('Failed to get CSRF token:', error);
    }
  }
  
  registerValidator(fieldName: string, validator: (value: any) => boolean): void {
    this.formValidators.set(fieldName, validator);
  }
  
  async submitSecureForm(formData: FormData, endpoint: string): Promise<Response> {
    // Validate all fields
    for (const [key, value] of formData.entries()) {
      const validator = this.formValidators.get(key);
      if (validator && !validator(value)) {
        throw new Error(`Invalid data for field: ${key}`);
      }
      
      // Sanitize string values
      if (typeof value === 'string') {
        const sanitized = InputSanitizer.sanitizeHTML(value);
        formData.set(key, sanitized);
      }
    }
    
    // Add CSRF token
    formData.append('_csrf', this.csrfToken);
    
    // Submit with security headers
    return fetch(endpoint, {
      method: 'POST',
      body: formData,
      credentials: 'same-origin',
      headers: {
        'X-Requested-With': 'XMLHttpRequest',
        'X-CSRF-Token': this.csrfToken
      }
    });
  }
}
```

**Data Masking and Privacy Protection:**
```typescript
// Data masking utility
class DataMasker {
  static maskEmail(email: string): string {
    const [username, domain] = email.split('@');
    if (username.length <= 2) return email;
    
    const maskedUsername = username[0] + '*'.repeat(username.length - 2) + username[username.length - 1];
    return `${maskedUsername}@${domain}`;
  }
  
  static maskPhone(phone: string): string {
    const cleaned = phone.replace(/\D/g, '');
    if (cleaned.length < 4) return phone;
    
    return cleaned.replace(/.(?=.{4})/g, '*');
  }
  
  static maskCreditCard(cardNumber: string): string {
    const cleaned = cardNumber.replace(/\D/g, '');
    if (cleaned.length < 4) return cardNumber;
    
    return '*'.repeat(cleaned.length - 4) + cleaned.slice(-4);
  }
  
  static maskSSN(ssn: string): string {
    const cleaned = ssn.replace(/\D/g, '');
    if (cleaned.length !== 9) return ssn;
    
    return `***-**-${cleaned.slice(-4)}`;
  }
}

// Privacy-aware logging
class PrivacyLogger {
  private static readonly SENSITIVE_FIELDS = [
    'password', 'token', 'secret', 'key', 'ssn', 'creditcard', 'cvv'
  ];
  
  static log(level: 'info' | 'warn' | 'error', message: string, data?: any): void {
    const sanitizedData = data ? this.sanitizeLogData(data) : undefined;
    
    const logEntry = {
      timestamp: new Date().toISOString(),
      level,
      message,
      data: sanitizedData,
      userAgent: navigator.userAgent,
      url: window.location.href
    };
    
    // Send to secure logging endpoint
    this.sendToSecureLogger(logEntry);
  }
  
  private static sanitizeLogData(data: any): any {
    if (typeof data !== 'object' || data === null) {
      return data;
    }
    
    const sanitized = { ...data };
    
    Object.keys(sanitized).forEach(key => {
      const lowerKey = key.toLowerCase();
      
      if (this.SENSITIVE_FIELDS.some(field => lowerKey.includes(field))) {
        sanitized[key] = '[REDACTED]';
      } else if (typeof sanitized[key] === 'object') {
        sanitized[key] = this.sanitizeLogData(sanitized[key]);
      }
    });
    
    return sanitized;
  }
  
  private static async sendToSecureLogger(logEntry: any): Promise<void> {
    try {
      await fetch('/api/logs', {
        method: 'POST',
        headers: {
          'Content-Type': 'application/json'
        },
        body: JSON.stringify(logEntry),
        credentials: 'same-origin'
      });
    } catch (error) {
      console.error('Failed to send log:', error);
    }
  }
}
```

### Q10: How do you implement secure file handling and upload security in web applications?

**Answer:**
Secure file handling involves validating file types, scanning for malware, implementing proper access controls, and preventing directory traversal attacks.

**Secure File Upload Implementation:**
```typescript
// Secure file upload handler
class SecureFileUploader {
  private readonly ALLOWED_TYPES = [
    'image/jpeg',
    'image/png',
    'image/gif',
    'image/webp',
    'application/pdf',
    'text/plain',
    'application/msword',
    'application/vnd.openxmlformats-officedocument.wordprocessingml.document'
  ];
  
  private readonly MAX_FILE_SIZE = 10 * 1024 * 1024; // 10MB
  private readonly UPLOAD_ENDPOINT = '/api/upload';
  
  async uploadFile(file: File, options?: {
    onProgress?: (progress: number) => void;
    onSuccess?: (response: any) => void;
    onError?: (error: Error) => void;
  }): Promise<any> {
    try {
      // Validate file
      const validation = await this.validateFile(file);
      if (!validation.valid) {
        throw new Error(`File validation failed: ${validation.errors.join(', ')}`);
      }
      
      // Create secure form data
      const formData = new FormData();
      formData.append('file', file);
      formData.append('checksum', await this.calculateChecksum(file));
      formData.append('timestamp', Date.now().toString());
      
      // Upload with progress tracking
      return await this.uploadWithProgress(formData, options);
      
    } catch (error) {
      options?.onError?.(error as Error);
      throw error;
    }
  }
  
  private async validateFile(file: File): Promise<{ valid: boolean; errors: string[] }> {
    const errors: string[] = [];
    
    // Check file size
    if (file.size > this.MAX_FILE_SIZE) {
      errors.push(`File size exceeds maximum allowed size of ${this.MAX_FILE_SIZE / 1024 / 1024}MB`);
    }
    
    // Check file type
    if (!this.ALLOWED_TYPES.includes(file.type)) {
      errors.push(`File type '${file.type}' is not allowed`);
    }
    
    // Check file extension
    const extension = file.name.split('.').pop()?.toLowerCase();
    if (!this.isAllowedExtension(extension)) {
      errors.push(`File extension '${extension}' is not allowed`);
    }
    
    // Check file name for malicious patterns
    if (this.containsMaliciousFileName(file.name)) {
      errors.push('File name contains potentially malicious characters');
    }
    
    // Validate file content (basic magic number check)
    const contentValidation = await this.validateFileContent(file);
    if (!contentValidation.valid) {
      errors.push(...contentValidation.errors);
    }
    
    return { valid: errors.length === 0, errors };
  }
  
  private isAllowedExtension(extension?: string): boolean {
    if (!extension) return false;
    
    const allowedExtensions = [
      'jpg', 'jpeg', 'png', 'gif', 'webp',
      'pdf', 'txt', 'doc', 'docx'
    ];
    
    return allowedExtensions.includes(extension);
  }
  
  private containsMaliciousFileName(fileName: string): boolean {
    const maliciousPatterns = [
      /\.\./,  // Directory traversal
      /[<>:"|?*]/,  // Invalid characters
      /^(con|prn|aux|nul|com[1-9]|lpt[1-9])$/i,  // Reserved names
      /\.(exe|bat|cmd|scr|pif|vbs|js)$/i  // Executable extensions
    ];
    
    return maliciousPatterns.some(pattern => pattern.test(fileName));
  }
  
  private async validateFileContent(file: File): Promise<{ valid: boolean; errors: string[] }> {
    const errors: string[] = [];
    
    try {
      // Read first few bytes to check magic numbers
      const buffer = await this.readFileBytes(file, 0, 16);
      const bytes = new Uint8Array(buffer);
      
      // Check magic numbers for common file types
      const magicNumbers = {
        'image/jpeg': [0xFF, 0xD8, 0xFF],
        'image/png': [0x89, 0x50, 0x4E, 0x47],
        'image/gif': [0x47, 0x49, 0x46],
        'application/pdf': [0x25, 0x50, 0x44, 0x46]
      };
      
      const expectedMagic = magicNumbers[file.type as keyof typeof magicNumbers];
      if (expectedMagic) {
        const actualMagic = Array.from(bytes.slice(0, expectedMagic.length));
        if (!this.arraysEqual(actualMagic, expectedMagic)) {
          errors.push('File content does not match declared file type');
        }
      }
      
      // Check for embedded scripts in images
      if (file.type.startsWith('image/')) {
        const content = await this.readFileAsText(file);
        if (this.containsEmbeddedScript(content)) {
          errors.push('Image contains potentially malicious embedded content');
        }
      }
      
    } catch (error) {
      errors.push('Failed to validate file content');
    }
    
    return { valid: errors.length === 0, errors };
  }
  
  private async readFileBytes(file: File, start: number, length: number): Promise<ArrayBuffer> {
    return new Promise((resolve, reject) => {
      const reader = new FileReader();
      reader.onload = () => resolve(reader.result as ArrayBuffer);
      reader.onerror = () => reject(reader.error);
      reader.readAsArrayBuffer(file.slice(start, start + length));
    });
  }
  
  private async readFileAsText(file: File): Promise<string> {
    return new Promise((resolve, reject) => {
      const reader = new FileReader();
      reader.onload = () => resolve(reader.result as string);
      reader.onerror = () => reject(reader.error);
      reader.readAsText(file);
    });
  }
  
  private arraysEqual(a: number[], b: number[]): boolean {
    return a.length === b.length && a.every((val, i) => val === b[i]);
  }
  
  private containsEmbeddedScript(content: string): boolean {
    const scriptPatterns = [
      /<script[^>]*>/i,
      /javascript:/i,
      /vbscript:/i,
      /on\w+\s*=/i,
      /<iframe[^>]*>/i
    ];
    
    return scriptPatterns.some(pattern => pattern.test(content));
  }
  
  private async calculateChecksum(file: File): Promise<string> {
    const buffer = await file.arrayBuffer();
    const hashBuffer = await crypto.subtle.digest('SHA-256', buffer);
    const hashArray = Array.from(new Uint8Array(hashBuffer));
    return hashArray.map(b => b.toString(16).padStart(2, '0')).join('');
  }
  
  private async uploadWithProgress(
    formData: FormData,
    options?: {
      onProgress?: (progress: number) => void;
      onSuccess?: (response: any) => void;
      onError?: (error: Error) => void;
    }
  ): Promise<any> {
    return new Promise((resolve, reject) => {
      const xhr = new XMLHttpRequest();
      
      // Track upload progress
      xhr.upload.addEventListener('progress', (event) => {
        if (event.lengthComputable) {
          const progress = (event.loaded / event.total) * 100;
          options?.onProgress?.(progress);
        }
      });
      
      xhr.addEventListener('load', () => {
        if (xhr.status >= 200 && xhr.status < 300) {
          try {
            const response = JSON.parse(xhr.responseText);
            options?.onSuccess?.(response);
            resolve(response);
          } catch (error) {
            const parseError = new Error('Invalid response format');
            options?.onError?.(parseError);
            reject(parseError);
          }
        } else {
          const error = new Error(`Upload failed with status ${xhr.status}`);
          options?.onError?.(error);
          reject(error);
        }
      });
      
      xhr.addEventListener('error', () => {
        const error = new Error('Upload failed due to network error');
        options?.onError?.(error);
        reject(error);
      });
      
      xhr.addEventListener('timeout', () => {
        const error = new Error('Upload timed out');
        options?.onError?.(error);
        reject(error);
      });
      
      // Set timeout
      xhr.timeout = 300000; // 5 minutes
      
      // Add security headers
      xhr.open('POST', this.UPLOAD_ENDPOINT);
      xhr.setRequestHeader('X-Requested-With', 'XMLHttpRequest');
      
      // Send the request
      xhr.send(formData);
    });
  }
}
```

### Q11: How do you implement comprehensive security headers and Content Security Policy (CSP)?

**Answer:**
Security headers provide an additional layer of protection against various attacks by instructing browsers on how to handle content.

**Security Headers Implementation:**
```typescript
// Security headers manager
class SecurityHeadersManager {
  private static readonly SECURITY_HEADERS = {
    // Content Security Policy
    'Content-Security-Policy': [
      "default-src 'self'",
      "script-src 'self' 'unsafe-inline' https://trusted-cdn.com",
      "style-src 'self' 'unsafe-inline' https://fonts.googleapis.com",
      "img-src 'self' data: https:",
      "font-src 'self' https://fonts.gstatic.com",
      "connect-src 'self' https://api.example.com",
      "frame-src 'none'",
      "object-src 'none'",
      "base-uri 'self'",
      "form-action 'self'",
      "upgrade-insecure-requests"
    ].join('; '),
    
    // Prevent clickjacking
    'X-Frame-Options': 'DENY',
    
    // XSS protection
    'X-XSS-Protection': '1; mode=block',
    
    // Content type sniffing protection
    'X-Content-Type-Options': 'nosniff',
    
    // Referrer policy
    'Referrer-Policy': 'strict-origin-when-cross-origin',
    
    // HSTS (HTTPS only)
    'Strict-Transport-Security': 'max-age=31536000; includeSubDomains; preload',
    
    // Feature policy
    'Permissions-Policy': [
      'camera=()',
      'microphone=()',
      'geolocation=(self)',
      'payment=(self)'
    ].join(', ')
  };
  
  static applySecurityHeaders(): void {
    // This would typically be done on the server side
    // But we can validate and monitor on the client side
    this.validateCurrentHeaders();
    this.setupCSPViolationReporting();
  }
  
  private static validateCurrentHeaders(): void {
    const requiredHeaders = [
      'Content-Security-Policy',
      'X-Frame-Options',
      'X-Content-Type-Options'
    ];
    
    // Check if headers are present (this is a simulation)
    // In reality, you'd check server response headers
    const missingHeaders = requiredHeaders.filter(header => {
      return !this.isHeaderPresent(header);
    });
    
    if (missingHeaders.length > 0) {
      console.warn('Missing security headers:', missingHeaders);
      this.reportSecurityIssue('missing_headers', { headers: missingHeaders });
    }
  }
  
  private static isHeaderPresent(headerName: string): boolean {
    // Simulate header check - in real implementation,
    // you'd check the actual HTTP response headers
    return document.querySelector(`meta[http-equiv="${headerName}"]`) !== null;
  }
  
  private static setupCSPViolationReporting(): void {
    document.addEventListener('securitypolicyviolation', (event) => {
      const violation = {
        blockedURI: event.blockedURI,
        violatedDirective: event.violatedDirective,
        originalPolicy: event.originalPolicy,
        sourceFile: event.sourceFile,
        lineNumber: event.lineNumber,
        columnNumber: event.columnNumber,
        timestamp: new Date().toISOString()
      };
      
      this.reportCSPViolation(violation);
    });
  }
  
  private static async reportCSPViolation(violation: any): Promise<void> {
    try {
      await fetch('/api/security/csp-violation', {
        method: 'POST',
        headers: {
          'Content-Type': 'application/json'
        },
        body: JSON.stringify(violation)
      });
    } catch (error) {
      console.error('Failed to report CSP violation:', error);
    }
  }
  
  private static async reportSecurityIssue(type: string, details: any): Promise<void> {
    try {
      await fetch('/api/security/issue', {
        method: 'POST',
        headers: {
          'Content-Type': 'application/json'
        },
        body: JSON.stringify({ type, details, timestamp: new Date().toISOString() })
      });
    } catch (error) {
      console.error('Failed to report security issue:', error);
    }
  }
}
```

---

### Q12: How do you implement secure session management and prevent session-based attacks?

**Answer:**
Secure session management involves proper session creation, storage, validation, and destruction to prevent hijacking and fixation attacks.

**Secure Session Management:**
```typescript
// Secure session manager
class SecureSessionManager {
  private static readonly SESSION_TIMEOUT = 30 * 60 * 1000; // 30 minutes
  private static readonly IDLE_TIMEOUT = 15 * 60 * 1000; // 15 minutes
  private static readonly SESSION_KEY = 'secure_session';
  
  private sessionData: any = null;
  private lastActivity: number = Date.now();
  private sessionTimer: NodeJS.Timeout | null = null;
  private idleTimer: NodeJS.Timeout | null = null;
  
  constructor() {
    this.setupSessionMonitoring();
    this.loadExistingSession();
  }
  
  async createSession(userData: any): Promise<string> {
    try {
      // Generate secure session ID
      const sessionId = await this.generateSecureSessionId();
      
      // Create session data
      this.sessionData = {
        id: sessionId,
        userId: userData.userId,
        username: userData.username,
        roles: userData.roles,
        createdAt: Date.now(),
        lastActivity: Date.now(),
        ipAddress: await this.getCurrentIP(),
        userAgent: navigator.userAgent,
        csrfToken: await this.generateCSRFToken()
      };
      
      // Store session securely
      await this.storeSession();
      
      // Start session timers
      this.startSessionTimers();
      
      return sessionId;
    } catch (error) {
      console.error('Failed to create session:', error);
      throw new Error('Session creation failed');
    }
  }
  
  async validateSession(): Promise<boolean> {
    if (!this.sessionData) {
      return false;
    }
    
    try {
      // Check session expiry
      if (this.isSessionExpired()) {
        await this.destroySession();
        return false;
      }
      
      // Check for session hijacking
      if (await this.detectSessionHijacking()) {
        await this.destroySession();
        return false;
      }
      
      // Update last activity
      this.updateActivity();
      
      return true;
    } catch (error) {
      console.error('Session validation failed:', error);
      return false;
    }
  }
  
  private async generateSecureSessionId(): Promise<string> {
    const array = new Uint8Array(32);
    crypto.getRandomValues(array);
    return Array.from(array, byte => byte.toString(16).padStart(2, '0')).join('');
  }
  
  private async generateCSRFToken(): Promise<string> {
    const array = new Uint8Array(16);
    crypto.getRandomValues(array);
    return Array.from(array, byte => byte.toString(16).padStart(2, '0')).join('');
  }
  
  private async getCurrentIP(): Promise<string> {
    try {
      const response = await fetch('/api/client-ip');
      const data = await response.json();
      return data.ip;
    } catch {
      return 'unknown';
    }
  }
  
  private async storeSession(): Promise<void> {
    const secureStorage = new SecureDataManager();
    await secureStorage.storeSecureData(this.SESSION_KEY, this.sessionData);
  }
  
  private async loadExistingSession(): Promise<void> {
    try {
      const secureStorage = new SecureDataManager();
      this.sessionData = await secureStorage.retrieveSecureData(this.SESSION_KEY);
      
      if (this.sessionData && !this.isSessionExpired()) {
        this.startSessionTimers();
      } else {
        this.sessionData = null;
      }
    } catch (error) {
      console.error('Failed to load session:', error);
      this.sessionData = null;
    }
  }
  
  private isSessionExpired(): boolean {
    if (!this.sessionData) return true;
    
    const now = Date.now();
    const sessionAge = now - this.sessionData.createdAt;
    const idleTime = now - this.sessionData.lastActivity;
    
    return sessionAge > this.SESSION_TIMEOUT || idleTime > this.IDLE_TIMEOUT;
  }
  
  private async detectSessionHijacking(): Promise<boolean> {
    if (!this.sessionData) return false;
    
    try {
      // Check IP address consistency
      const currentIP = await this.getCurrentIP();
      if (currentIP !== this.sessionData.ipAddress && currentIP !== 'unknown') {
        console.warn('Session IP mismatch detected');
        return true;
      }
      
      // Check User-Agent consistency
      if (navigator.userAgent !== this.sessionData.userAgent) {
        console.warn('Session User-Agent mismatch detected');
        return true;
      }
      
      return false;
    } catch (error) {
      console.error('Hijacking detection failed:', error);
      return true; // Err on the side of caution
    }
  }
  
  private updateActivity(): void {
    this.lastActivity = Date.now();
    if (this.sessionData) {
      this.sessionData.lastActivity = this.lastActivity;
      this.storeSession();
    }
  }
  
  private startSessionTimers(): void {
    this.clearTimers();
    
    // Session timeout timer
    this.sessionTimer = setTimeout(() => {
      this.destroySession();
      this.notifySessionExpired('timeout');
    }, this.SESSION_TIMEOUT);
    
    // Idle timeout timer
    this.idleTimer = setTimeout(() => {
      this.destroySession();
      this.notifySessionExpired('idle');
    }, this.IDLE_TIMEOUT);
  }
  
  private clearTimers(): void {
    if (this.sessionTimer) {
      clearTimeout(this.sessionTimer);
      this.sessionTimer = null;
    }
    
    if (this.idleTimer) {
      clearTimeout(this.idleTimer);
      this.idleTimer = null;
    }
  }
  
  private setupSessionMonitoring(): void {
    // Monitor user activity
    const activityEvents = ['mousedown', 'mousemove', 'keypress', 'scroll', 'touchstart'];
    
    activityEvents.forEach(event => {
      document.addEventListener(event, () => {
        this.updateActivity();
      }, { passive: true });
    });
    
    // Monitor page visibility
    document.addEventListener('visibilitychange', () => {
      if (document.hidden) {
        // Page is hidden, start idle countdown
      } else {
        // Page is visible, reset activity
        this.updateActivity();
      }
    });
  }
  
  async destroySession(): Promise<void> {
    try {
      // Clear client-side session data
      this.sessionData = null;
      this.clearTimers();
      
      // Clear secure storage
      const secureStorage = new SecureDataManager();
      secureStorage.clearSecureData(this.SESSION_KEY);
      
      // Notify server to invalidate session
      await fetch('/api/auth/logout', {
        method: 'POST',
        credentials: 'same-origin'
      });
      
    } catch (error) {
      console.error('Failed to destroy session:', error);
    }
  }
  
  private notifySessionExpired(reason: 'timeout' | 'idle'): void {
    const event = new CustomEvent('sessionExpired', {
      detail: { reason }
    });
    document.dispatchEvent(event);
  }
  
  getSessionData(): any {
    return this.sessionData ? { ...this.sessionData } : null;
  }
  
  getCSRFToken(): string | null {
    return this.sessionData?.csrfToken || null;
  }
}
```

---

### Q13: How do you implement security testing and vulnerability scanning in frontend applications?

**Answer:**
Security testing involves automated scanning, penetration testing, and continuous monitoring to identify and fix vulnerabilities.

**Security Testing Framework:**
```typescript
// Automated security testing framework
class SecurityTestSuite {
  private testResults: Map<string, any> = new Map();
  private vulnerabilities: any[] = [];
  
  async runSecurityTests(): Promise<any> {
    console.log('Starting security test suite...');
    
    const tests = [
      () => this.testXSSVulnerabilities(),
      () => this.testCSRFProtection(),
      () => this.testInputValidation(),
      () => this.testAuthenticationSecurity(),
      () => this.testSessionSecurity(),
      () => this.testDataExposure(),
      () => this.testSecurityHeaders(),
      () => this.testHTTPSEnforcement(),
      () => this.testDependencyVulnerabilities(),
      () => this.testClientSideStorage()
    ];
    
    for (const test of tests) {
      try {
        await test();
      } catch (error) {
        console.error('Security test failed:', error);
      }
    }
    
    return this.generateSecurityReport();
  }
  
  private async testXSSVulnerabilities(): Promise<void> {
    const testName = 'XSS Vulnerabilities';
    const vulnerabilities = [];
    
    // Test for unescaped user input
    const userInputs = document.querySelectorAll('input, textarea, [contenteditable]');
    
    userInputs.forEach((input, index) => {
      const testPayload = '<script>alert("XSS")</script>';
      
      // Simulate input
      if (input instanceof HTMLInputElement || input instanceof HTMLTextAreaElement) {
        const originalValue = input.value;
        input.value = testPayload;
        
        // Check if payload is reflected without escaping
        const reflectedElements = document.querySelectorAll('*');
        reflectedElements.forEach(el => {
          if (el.innerHTML.includes(testPayload)) {
            vulnerabilities.push({
              type: 'XSS',
              element: input.tagName,
              id: input.id || `input-${index}`,
              severity: 'high',
              description: 'Unescaped user input detected'
            });
          }
        });
        
        // Restore original value
        input.value = originalValue;
      }
    });
    
    this.testResults.set(testName, {
      passed: vulnerabilities.length === 0,
      vulnerabilities,
      testCount: userInputs.length
    });
  }
  
  private async testCSRFProtection(): Promise<void> {
    const testName = 'CSRF Protection';
    const issues = [];
    
    // Check for CSRF tokens in forms
    const forms = document.querySelectorAll('form');
    
    forms.forEach((form, index) => {
      const csrfToken = form.querySelector('input[name="_token"], input[name="csrf_token"], input[name="_csrf"]');
      
      if (!csrfToken && form.method.toLowerCase() === 'post') {
        issues.push({
          type: 'CSRF',
          element: 'form',
          id: form.id || `form-${index}`,
          severity: 'medium',
          description: 'POST form without CSRF token'
        });
      }
    });
    
    this.testResults.set(testName, {
      passed: issues.length === 0,
      vulnerabilities: issues,
      testCount: forms.length
    });
  }
  
  private async testInputValidation(): Promise<void> {
    const testName = 'Input Validation';
    const issues = [];
    
    const inputs = document.querySelectorAll('input');
    
    inputs.forEach((input, index) => {
      const hasValidation = input.hasAttribute('pattern') || 
                           input.hasAttribute('required') || 
                           input.hasAttribute('minlength') || 
                           input.hasAttribute('maxlength');
      
      if (!hasValidation && input.type !== 'hidden') {
        issues.push({
          type: 'Input Validation',
          element: 'input',
          id: input.id || `input-${index}`,
          severity: 'medium',
          description: 'Input without validation attributes'
        });
      }
    });
    
    this.testResults.set(testName, {
      passed: issues.length === 0,
      vulnerabilities: issues,
      testCount: inputs.length
    });
  }
  
  private async testAuthenticationSecurity(): Promise<void> {
    const testName = 'Authentication Security';
    const issues = [];
    
    // Check for password fields without proper attributes
    const passwordFields = document.querySelectorAll('input[type="password"]');
    
    passwordFields.forEach((field, index) => {
      if (!field.hasAttribute('autocomplete')) {
        issues.push({
          type: 'Authentication',
          element: 'password input',
          id: field.id || `password-${index}`,
          severity: 'low',
          description: 'Password field without autocomplete attribute'
        });
      }
    });
    
    this.testResults.set(testName, {
      passed: issues.length === 0,
      vulnerabilities: issues,
      testCount: passwordFields.length
    });
  }
  
  private async testSessionSecurity(): Promise<void> {
    const testName = 'Session Security';
    const issues = [];
    
    // Check for session tokens in localStorage (should use secure storage)
    const localStorageKeys = Object.keys(localStorage);
    const sessionKeys = localStorageKeys.filter(key => 
      key.toLowerCase().includes('session') || 
      key.toLowerCase().includes('token') ||
      key.toLowerCase().includes('auth')
    );
    
    if (sessionKeys.length > 0) {
      issues.push({
        type: 'Session Security',
        element: 'localStorage',
        id: 'localStorage',
        severity: 'high',
        description: `Sensitive data in localStorage: ${sessionKeys.join(', ')}`
      });
    }
    
    this.testResults.set(testName, {
      passed: issues.length === 0,
      vulnerabilities: issues,
      testCount: 1
    });
  }
  
  private async testDataExposure(): Promise<void> {
    const testName = 'Data Exposure';
    const issues = [];
    
    // Check for sensitive data in DOM
    const sensitivePatterns = [
      /\b\d{4}[\s-]?\d{4}[\s-]?\d{4}[\s-]?\d{4}\b/, // Credit card
      /\b\d{3}-\d{2}-\d{4}\b/, // SSN
      /\b[A-Za-z0-9._%+-]+@[A-Za-z0-9.-]+\.[A-Z|a-z]{2,}\b/, // Email
      /\b(?:password|secret|key|token)\s*[:=]\s*['"]?[^\s'"]+/i // Secrets
    ];
    
    const bodyText = document.body.textContent || '';
    
    sensitivePatterns.forEach((pattern, index) => {
      if (pattern.test(bodyText)) {
        issues.push({
          type: 'Data Exposure',
          element: 'DOM content',
          id: `pattern-${index}`,
          severity: 'high',
          description: 'Potentially sensitive data exposed in DOM'
        });
      }
    });
    
    this.testResults.set(testName, {
      passed: issues.length === 0,
      vulnerabilities: issues,
      testCount: sensitivePatterns.length
    });
  }
  
  private async testSecurityHeaders(): Promise<void> {
    const testName = 'Security Headers';
    const issues = [];
    
    const requiredHeaders = [
      'Content-Security-Policy',
      'X-Frame-Options',
      'X-Content-Type-Options',
      'Strict-Transport-Security'
    ];
    
    // This would typically check actual HTTP headers
    // For demo purposes, checking meta tags
    requiredHeaders.forEach(header => {
      const metaTag = document.querySelector(`meta[http-equiv="${header}"]`);
      if (!metaTag) {
        issues.push({
          type: 'Security Headers',
          element: 'HTTP headers',
          id: header,
          severity: 'medium',
          description: `Missing security header: ${header}`
        });
      }
    });
    
    this.testResults.set(testName, {
      passed: issues.length === 0,
      vulnerabilities: issues,
      testCount: requiredHeaders.length
    });
  }
  
  private async testHTTPSEnforcement(): Promise<void> {
    const testName = 'HTTPS Enforcement';
    const issues = [];
    
    if (location.protocol !== 'https:' && location.hostname !== 'localhost') {
      issues.push({
        type: 'HTTPS',
        element: 'protocol',
        id: 'protocol',
        severity: 'critical',
        description: 'Application not served over HTTPS'
      });
    }
    
    // Check for mixed content
    const insecureResources = document.querySelectorAll('img[src^="http:"], script[src^="http:"], link[href^="http:"]');
    
    if (insecureResources.length > 0) {
      issues.push({
        type: 'Mixed Content',
        element: 'resources',
        id: 'mixed-content',
        severity: 'high',
        description: `${insecureResources.length} insecure resources detected`
      });
    }
    
    this.testResults.set(testName, {
      passed: issues.length === 0,
      vulnerabilities: issues,
      testCount: 2
    });
  }
  
  private async testDependencyVulnerabilities(): Promise<void> {
    const testName = 'Dependency Vulnerabilities';
    const issues = [];
    
    // This would typically integrate with tools like npm audit
    // For demo purposes, checking for known vulnerable patterns
    const scripts = document.querySelectorAll('script[src]');
    const knownVulnerableLibraries = [
      'jquery-1.',
      'angular-1.0',
      'lodash-3.'
    ];
    
    scripts.forEach((script, index) => {
      const src = script.getAttribute('src') || '';
      knownVulnerableLibraries.forEach(vulnerable => {
        if (src.includes(vulnerable)) {
          issues.push({
            type: 'Vulnerable Dependency',
            element: 'script',
            id: `script-${index}`,
            severity: 'high',
            description: `Potentially vulnerable library: ${src}`
          });
        }
      });
    });
    
    this.testResults.set(testName, {
      passed: issues.length === 0,
      vulnerabilities: issues,
      testCount: scripts.length
    });
  }
  
  private async testClientSideStorage(): Promise<void> {
    const testName = 'Client-Side Storage Security';
    const issues = [];
    
    // Check localStorage for sensitive data
    const localStorageData = { ...localStorage };
    const sessionStorageData = { ...sessionStorage };
    
    const sensitiveKeywords = ['password', 'secret', 'key', 'token', 'ssn', 'credit'];
    
    Object.keys(localStorageData).forEach(key => {
      if (sensitiveKeywords.some(keyword => key.toLowerCase().includes(keyword))) {
        issues.push({
          type: 'Insecure Storage',
          element: 'localStorage',
          id: key,
          severity: 'high',
          description: `Sensitive data in localStorage: ${key}`
        });
      }
    });
    
    Object.keys(sessionStorageData).forEach(key => {
      if (sensitiveKeywords.some(keyword => key.toLowerCase().includes(keyword))) {
        issues.push({
          type: 'Insecure Storage',
          element: 'sessionStorage',
          id: key,
          severity: 'medium',
          description: `Sensitive data in sessionStorage: ${key}`
        });
      }
    });
    
    this.testResults.set(testName, {
      passed: issues.length === 0,
      vulnerabilities: issues,
      testCount: Object.keys(localStorageData).length + Object.keys(sessionStorageData).length
    });
  }
  
  private generateSecurityReport(): any {
    const allVulnerabilities = [];
    let totalTests = 0;
    let passedTests = 0;
    
    for (const [testName, result] of this.testResults) {
      totalTests++;
      if (result.passed) passedTests++;
      
      allVulnerabilities.push(...result.vulnerabilities);
    }
    
    const severityCounts = {
      critical: allVulnerabilities.filter(v => v.severity === 'critical').length,
      high: allVulnerabilities.filter(v => v.severity === 'high').length,
      medium: allVulnerabilities.filter(v => v.severity === 'medium').length,
      low: allVulnerabilities.filter(v => v.severity === 'low').length
    };
    
    const report = {
      timestamp: new Date().toISOString(),
      summary: {
        totalTests,
        passedTests,
        failedTests: totalTests - passedTests,
        totalVulnerabilities: allVulnerabilities.length,
        severityCounts
      },
      testResults: Object.fromEntries(this.testResults),
      vulnerabilities: allVulnerabilities,
      recommendations: this.generateRecommendations(allVulnerabilities)
    };
    
    console.log('Security Test Report:', report);
    return report;
  }
  
  private generateRecommendations(vulnerabilities: any[]): string[] {
    const recommendations = [];
    
    if (vulnerabilities.some(v => v.type === 'XSS')) {
      recommendations.push('Implement proper input sanitization and output encoding');
    }
    
    if (vulnerabilities.some(v => v.type === 'CSRF')) {
      recommendations.push('Add CSRF tokens to all state-changing forms');
    }
    
    if (vulnerabilities.some(v => v.severity === 'critical')) {
      recommendations.push('Address critical vulnerabilities immediately');
    }
    
    if (vulnerabilities.some(v => v.type === 'Security Headers')) {
      recommendations.push('Configure proper security headers on the server');
    }
    
    if (vulnerabilities.some(v => v.type === 'Insecure Storage')) {
      recommendations.push('Use secure storage mechanisms for sensitive data');
    }
    
    return recommendations;
  }
}
```

### Q14: How do you implement secure authentication mechanisms and multi-factor authentication (MFA)?

**Answer:**
Secure authentication involves implementing strong password policies, secure login flows, and multi-factor authentication to prevent unauthorized access.

**Secure Authentication Implementation:**
```typescript
// Secure authentication manager
class SecureAuthManager {
  private static readonly PASSWORD_REQUIREMENTS = {
    minLength: 12,
    requireUppercase: true,
    requireLowercase: true,
    requireNumbers: true,
    requireSpecialChars: true,
    maxAge: 90 * 24 * 60 * 60 * 1000, // 90 days
    preventReuse: 12 // Last 12 passwords
  };
  
  private static readonly LOGIN_ATTEMPTS = {
    maxAttempts: 5,
    lockoutDuration: 30 * 60 * 1000, // 30 minutes
    progressiveDelay: true
  };
  
  private loginAttempts: Map<string, any> = new Map();
  private mfaProviders: Map<string, any> = new Map();
  
  constructor() {
    this.initializeMFAProviders();
  }
  
  async authenticateUser(credentials: any): Promise<any> {
    try {
      // Check for account lockout
      if (await this.isAccountLocked(credentials.username)) {
        throw new Error('Account temporarily locked due to multiple failed attempts');
      }
      
      // Validate credentials
      const user = await this.validateCredentials(credentials);
      
      if (!user) {
        await this.recordFailedAttempt(credentials.username);
        throw new Error('Invalid credentials');
      }
      
      // Check if MFA is required
      if (user.mfaEnabled) {
        const mfaChallenge = await this.initiateMFAChallenge(user);
        return {
          success: false,
          requiresMFA: true,
          challenge: mfaChallenge,
          tempToken: await this.generateTempToken(user.id)
        };
      }
      
      // Clear failed attempts on successful login
      this.clearFailedAttempts(credentials.username);
      
      // Generate session
      const sessionManager = new SecureSessionManager();
      const sessionId = await sessionManager.createSession(user);
      
      return {
        success: true,
        user: this.sanitizeUserData(user),
        sessionId,
        requiresPasswordChange: this.requiresPasswordChange(user)
      };
      
    } catch (error) {
      console.error('Authentication failed:', error);
      throw error;
    }
  }
  
  async validateMFA(tempToken: string, mfaCode: string, method: string): Promise<any> {
    try {
      // Validate temp token
      const userId = await this.validateTempToken(tempToken);
      if (!userId) {
        throw new Error('Invalid or expired MFA token');
      }
      
      // Validate MFA code
      const isValid = await this.validateMFACode(userId, mfaCode, method);
      
      if (!isValid) {
        throw new Error('Invalid MFA code');
      }
      
      // Get user data
      const user = await this.getUserById(userId);
      
      // Generate session
      const sessionManager = new SecureSessionManager();
      const sessionId = await sessionManager.createSession(user);
      
      return {
        success: true,
        user: this.sanitizeUserData(user),
        sessionId
      };
      
    } catch (error) {
      console.error('MFA validation failed:', error);
      throw error;
    }
  }
  
  validatePasswordStrength(password: string): any {
    const requirements = this.PASSWORD_REQUIREMENTS;
    const issues = [];
    
    if (password.length < requirements.minLength) {
      issues.push(`Password must be at least ${requirements.minLength} characters long`);
    }
    
    if (requirements.requireUppercase && !/[A-Z]/.test(password)) {
      issues.push('Password must contain at least one uppercase letter');
    }
    
    if (requirements.requireLowercase && !/[a-z]/.test(password)) {
      issues.push('Password must contain at least one lowercase letter');
    }
    
    if (requirements.requireNumbers && !/\d/.test(password)) {
      issues.push('Password must contain at least one number');
    }
    
    if (requirements.requireSpecialChars && !/[!@#$%^&*()_+\-=\[\]{};':"\\|,.<>\/?]/.test(password)) {
      issues.push('Password must contain at least one special character');
    }
    
    // Check for common patterns
    if (this.hasCommonPatterns(password)) {
      issues.push('Password contains common patterns and may be easily guessed');
    }
    
    return {
      isValid: issues.length === 0,
      issues,
      strength: this.calculatePasswordStrength(password)
    };
  }
  
  private async validateCredentials(credentials: any): Promise<any> {
    // This would typically validate against a secure backend
    // For demo purposes, simulating validation
    
    if (!credentials.username || !credentials.password) {
      return null;
    }
    
    // Hash password for comparison
    const hashedPassword = await this.hashPassword(credentials.password);
    
    // Simulate user lookup
    const user = await this.getUserByUsername(credentials.username);
    
    if (user && await this.verifyPassword(credentials.password, user.passwordHash)) {
      return user;
    }
    
    return null;
  }
  
  private async hashPassword(password: string): Promise<string> {
    const encoder = new TextEncoder();
    const data = encoder.encode(password);
    const hashBuffer = await crypto.subtle.digest('SHA-256', data);
    const hashArray = Array.from(new Uint8Array(hashBuffer));
    return hashArray.map(b => b.toString(16).padStart(2, '0')).join('');
  }
  
  private async verifyPassword(password: string, hash: string): Promise<boolean> {
    const passwordHash = await this.hashPassword(password);
    return passwordHash === hash;
  }
  
  private async isAccountLocked(username: string): Promise<boolean> {
    const attempts = this.loginAttempts.get(username);
    
    if (!attempts) return false;
    
    const now = Date.now();
    const lockoutEnd = attempts.lockoutStart + this.LOGIN_ATTEMPTS.lockoutDuration;
    
    return attempts.count >= this.LOGIN_ATTEMPTS.maxAttempts && now < lockoutEnd;
  }
  
  private async recordFailedAttempt(username: string): Promise<void> {
    const now = Date.now();
    const attempts = this.loginAttempts.get(username) || { count: 0, lastAttempt: now };
    
    attempts.count++;
    attempts.lastAttempt = now;
    
    if (attempts.count >= this.LOGIN_ATTEMPTS.maxAttempts) {
      attempts.lockoutStart = now;
    }
    
    this.loginAttempts.set(username, attempts);
    
    // Log security event
    await this.logSecurityEvent('failed_login', {
      username,
      attemptCount: attempts.count,
      timestamp: now,
      ip: await this.getCurrentIP()
    });
  }
  
  private clearFailedAttempts(username: string): void {
    this.loginAttempts.delete(username);
  }
  
  private async initiateMFAChallenge(user: any): Promise<any> {
    const availableMethods = user.mfaMethods || ['totp', 'sms'];
    
    const challenges = [];
    
    for (const method of availableMethods) {
      switch (method) {
        case 'totp':
          challenges.push({
            method: 'totp',
            description: 'Enter code from your authenticator app'
          });
          break;
          
        case 'sms':
          const maskedPhone = this.maskPhoneNumber(user.phoneNumber);
          await this.sendSMSCode(user.phoneNumber);
          challenges.push({
            method: 'sms',
            description: `Enter code sent to ${maskedPhone}`
          });
          break;
          
        case 'email':
          const maskedEmail = this.maskEmail(user.email);
          await this.sendEmailCode(user.email);
          challenges.push({
            method: 'email',
            description: `Enter code sent to ${maskedEmail}`
          });
          break;
      }
    }
    
    return {
      methods: challenges,
      expiresAt: Date.now() + (5 * 60 * 1000) // 5 minutes
    };
  }
  
  private async validateMFACode(userId: string, code: string, method: string): Promise<boolean> {
    switch (method) {
      case 'totp':
        return await this.validateTOTPCode(userId, code);
      case 'sms':
      case 'email':
        return await this.validateOTPCode(userId, code, method);
      default:
        return false;
    }
  }
  
  private async validateTOTPCode(userId: string, code: string): Promise<boolean> {
    // This would typically validate against a TOTP library
    // For demo purposes, simulating validation
    const user = await this.getUserById(userId);
    
    if (!user || !user.totpSecret) {
      return false;
    }
    
    // Simulate TOTP validation
    // In reality, you'd use a library like 'otplib'
    return code.length === 6 && /^\d{6}$/.test(code);
  }
  
  private async validateOTPCode(userId: string, code: string, method: string): Promise<boolean> {
    // This would typically validate against stored OTP codes
    // For demo purposes, simulating validation
    const storedCode = await this.getStoredOTPCode(userId, method);
    
    if (!storedCode || storedCode.expiresAt < Date.now()) {
      return false;
    }
    
    return storedCode.code === code;
  }
  
  private initializeMFAProviders(): void {
    // Initialize TOTP provider
    this.mfaProviders.set('totp', {
      name: 'Time-based OTP',
      setup: this.setupTOTP.bind(this),
      validate: this.validateTOTPCode.bind(this)
    });
    
    // Initialize SMS provider
    this.mfaProviders.set('sms', {
      name: 'SMS Code',
      setup: this.setupSMS.bind(this),
      validate: this.validateOTPCode.bind(this)
    });
    
    // Initialize Email provider
    this.mfaProviders.set('email', {
      name: 'Email Code',
      setup: this.setupEmail.bind(this),
      validate: this.validateOTPCode.bind(this)
    });
  }
  
  private hasCommonPatterns(password: string): boolean {
    const commonPatterns = [
      /123456/,
      /password/i,
      /qwerty/i,
      /admin/i,
      /(.)\1{3,}/, // Repeated characters
      /^[a-zA-Z]+$/, // Only letters
      /^\d+$/ // Only numbers
    ];
    
    return commonPatterns.some(pattern => pattern.test(password));
  }
  
  private calculatePasswordStrength(password: string): string {
    let score = 0;
    
    // Length bonus
    score += Math.min(password.length * 2, 20);
    
    // Character variety bonus
    if (/[a-z]/.test(password)) score += 5;
    if (/[A-Z]/.test(password)) score += 5;
    if (/\d/.test(password)) score += 5;
    if (/[^a-zA-Z\d]/.test(password)) score += 10;
    
    // Penalty for common patterns
    if (this.hasCommonPatterns(password)) score -= 20;
    
    if (score < 30) return 'weak';
    if (score < 60) return 'medium';
    if (score < 80) return 'strong';
    return 'very-strong';
  }
  
  private sanitizeUserData(user: any): any {
    const { passwordHash, totpSecret, ...sanitizedUser } = user;
    return sanitizedUser;
  }
  
  private requiresPasswordChange(user: any): boolean {
    const passwordAge = Date.now() - user.passwordChangedAt;
    return passwordAge > this.PASSWORD_REQUIREMENTS.maxAge;
  }
  
  private maskPhoneNumber(phone: string): string {
    return phone.replace(/(\d{3})\d{3}(\d{4})/, '$1***$2');
  }
  
  private maskEmail(email: string): string {
    const [username, domain] = email.split('@');
    const maskedUsername = username.charAt(0) + '*'.repeat(username.length - 2) + username.charAt(username.length - 1);
    return `${maskedUsername}@${domain}`;
  }
  
  // Placeholder methods - would be implemented with actual services
  private async getCurrentIP(): Promise<string> { return 'unknown'; }
  private async getUserByUsername(username: string): Promise<any> { return null; }
  private async getUserById(id: string): Promise<any> { return null; }
  private async generateTempToken(userId: string): Promise<string> { return 'temp-token'; }
  private async validateTempToken(token: string): Promise<string | null> { return null; }
  private async sendSMSCode(phone: string): Promise<void> { }
  private async sendEmailCode(email: string): Promise<void> { }
  private async getStoredOTPCode(userId: string, method: string): Promise<any> { return null; }
  private async setupTOTP(userId: string): Promise<any> { return null; }
  private async setupSMS(userId: string): Promise<any> { return null; }
  private async setupEmail(userId: string): Promise<any> { return null; }
  private async logSecurityEvent(event: string, data: any): Promise<void> { }
}
```

---

### Q15: How do you implement secure coding practices and prevent common vulnerabilities?

**Answer:**
Secure coding involves following best practices, input validation, output encoding, and implementing security controls throughout the development lifecycle.

**Secure Coding Framework:**
```typescript
// Secure coding utilities and best practices
class SecureCodingUtils {
  // Input validation utilities
  static validateInput(input: any, rules: any): any {
    const errors = [];
    const sanitized = { ...input };
    
    for (const [field, rule] of Object.entries(rules)) {
      const value = input[field];
      
      // Required field validation
      if (rule.required && (value === undefined || value === null || value === '')) {
        errors.push(`${field} is required`);
        continue;
      }
      
      if (value !== undefined && value !== null) {
        // Type validation
        if (rule.type && typeof value !== rule.type) {
          errors.push(`${field} must be of type ${rule.type}`);
          continue;
        }
        
        // String validations
        if (rule.type === 'string') {
          if (rule.minLength && value.length < rule.minLength) {
            errors.push(`${field} must be at least ${rule.minLength} characters`);
          }
          
          if (rule.maxLength && value.length > rule.maxLength) {
            errors.push(`${field} must not exceed ${rule.maxLength} characters`);
          }
          
          if (rule.pattern && !rule.pattern.test(value)) {
            errors.push(`${field} format is invalid`);
          }
          
          // Sanitize string input
          sanitized[field] = this.sanitizeString(value, rule.allowHtml || false);
        }
        
        // Number validations
        if (rule.type === 'number') {
          if (rule.min !== undefined && value < rule.min) {
            errors.push(`${field} must be at least ${rule.min}`);
          }
          
          if (rule.max !== undefined && value > rule.max) {
            errors.push(`${field} must not exceed ${rule.max}`);
          }
        }
        
        // Array validations
        if (rule.type === 'array') {
          if (rule.minItems && value.length < rule.minItems) {
            errors.push(`${field} must have at least ${rule.minItems} items`);
          }
          
          if (rule.maxItems && value.length > rule.maxItems) {
            errors.push(`${field} must not have more than ${rule.maxItems} items`);
          }
        }
        
        // Custom validation
        if (rule.custom && typeof rule.custom === 'function') {
          const customResult = rule.custom(value);
          if (customResult !== true) {
            errors.push(customResult || `${field} is invalid`);
          }
        }
      }
    }
    
    return {
      isValid: errors.length === 0,
      errors,
      sanitized
    };
  }
  
  // String sanitization
  static sanitizeString(input: string, allowHtml: boolean = false): string {
    if (!allowHtml) {
      // Remove all HTML tags and encode special characters
      return input
        .replace(/<[^>]*>/g, '') // Remove HTML tags
        .replace(/&/g, '&amp;')
        .replace(/</g, '&lt;')
        .replace(/>/g, '&gt;')
        .replace(/"/g, '&quot;')
        .replace(/'/g, '&#x27;')
        .replace(/\//g, '&#x2F;');
    } else {
      // Allow specific safe HTML tags
      const allowedTags = ['b', 'i', 'em', 'strong', 'p', 'br'];
      const tagRegex = /<\/?([a-zA-Z][a-zA-Z0-9]*)\b[^>]*>/g;
      
      return input.replace(tagRegex, (match, tagName) => {
        if (allowedTags.includes(tagName.toLowerCase())) {
          return match;
        }
        return '';
      });
    }
  }
  
  // SQL injection prevention
  static sanitizeForSQL(input: string): string {
    return input
      .replace(/'/g, "''")
      .replace(/"/g, '""')
      .replace(/;/g, '')
      .replace(/--/g, '')
      .replace(/\/\*/g, '')
      .replace(/\*\//g, '');
  }
  
  // NoSQL injection prevention
  static sanitizeForNoSQL(input: any): any {
    if (typeof input === 'string') {
      // Remove MongoDB operators
      return input.replace(/\$[a-zA-Z]+/g, '');
    }
    
    if (typeof input === 'object' && input !== null) {
      const sanitized = {};
      for (const [key, value] of Object.entries(input)) {
        // Remove keys starting with $
        if (!key.startsWith('$')) {
          sanitized[key] = this.sanitizeForNoSQL(value);
        }
      }
      return sanitized;
    }
    
    return input;
  }
  
  // Command injection prevention
  static sanitizeForCommand(input: string): string {
    const dangerousChars = /[;&|`$(){}\[\]<>]/g;
    return input.replace(dangerousChars, '');
  }
  
  // Path traversal prevention
  static sanitizePath(path: string): string {
    return path
      .replace(/\.\./g, '') // Remove parent directory references
      .replace(/[^a-zA-Z0-9._\/-]/g, '') // Allow only safe characters
      .replace(/^\/+/, '') // Remove leading slashes
      .replace(/\/+/g, '/'); // Normalize multiple slashes
  }
  
  // Rate limiting implementation
  static createRateLimiter(options: any) {
    const requests = new Map();
    
    return {
      isAllowed: (identifier: string): boolean => {
        const now = Date.now();
        const windowStart = now - options.windowMs;
        
        // Clean old entries
        for (const [key, timestamps] of requests.entries()) {
          const filtered = timestamps.filter((time: number) => time > windowStart);
          if (filtered.length === 0) {
            requests.delete(key);
          } else {
            requests.set(key, filtered);
          }
        }
        
        // Check current identifier
        const userRequests = requests.get(identifier) || [];
        const recentRequests = userRequests.filter((time: number) => time > windowStart);
        
        if (recentRequests.length >= options.max) {
          return false;
        }
        
        // Add current request
        recentRequests.push(now);
        requests.set(identifier, recentRequests);
        
        return true;
      },
      
      getRemainingRequests: (identifier: string): number => {
        const now = Date.now();
        const windowStart = now - options.windowMs;
        const userRequests = requests.get(identifier) || [];
        const recentRequests = userRequests.filter((time: number) => time > windowStart);
        return Math.max(0, options.max - recentRequests.length);
      }
    };
  }
  
  // Secure random generation
  static generateSecureRandom(length: number = 32): string {
    const array = new Uint8Array(length);
    crypto.getRandomValues(array);
    return Array.from(array, byte => byte.toString(16).padStart(2, '0')).join('');
  }
  
  // Secure comparison (timing attack resistant)
  static secureCompare(a: string, b: string): boolean {
    if (a.length !== b.length) {
      return false;
    }
    
    let result = 0;
    for (let i = 0; i < a.length; i++) {
      result |= a.charCodeAt(i) ^ b.charCodeAt(i);
    }
    
    return result === 0;
  }
  
  // Content Security Policy generator
  static generateCSP(options: any): string {
    const directives = [];
    
    // Default source
    if (options.defaultSrc) {
      directives.push(`default-src ${options.defaultSrc.join(' ')}`);
    }
    
    // Script source
    if (options.scriptSrc) {
      directives.push(`script-src ${options.scriptSrc.join(' ')}`);
    }
    
    // Style source
    if (options.styleSrc) {
      directives.push(`style-src ${options.styleSrc.join(' ')}`);
    }
    
    // Image source
    if (options.imgSrc) {
      directives.push(`img-src ${options.imgSrc.join(' ')}`);
    }
    
    // Connect source
    if (options.connectSrc) {
      directives.push(`connect-src ${options.connectSrc.join(' ')}`);
    }
    
    // Font source
    if (options.fontSrc) {
      directives.push(`font-src ${options.fontSrc.join(' ')}`);
    }
    
    // Frame source
    if (options.frameSrc) {
      directives.push(`frame-src ${options.frameSrc.join(' ')}`);
    }
    
    // Object source
    if (options.objectSrc) {
      directives.push(`object-src ${options.objectSrc.join(' ')}`);
    }
    
    // Base URI
    if (options.baseUri) {
      directives.push(`base-uri ${options.baseUri.join(' ')}`);
    }
    
    // Form action
    if (options.formAction) {
      directives.push(`form-action ${options.formAction.join(' ')}`);
    }
    
    // Upgrade insecure requests
    if (options.upgradeInsecureRequests) {
      directives.push('upgrade-insecure-requests');
    }
    
    return directives.join('; ');
  }
  
  // Security headers generator
  static generateSecurityHeaders(): Record<string, string> {
    return {
      'X-Content-Type-Options': 'nosniff',
      'X-Frame-Options': 'DENY',
      'X-XSS-Protection': '1; mode=block',
      'Strict-Transport-Security': 'max-age=31536000; includeSubDomains; preload',
      'Referrer-Policy': 'strict-origin-when-cross-origin',
      'Permissions-Policy': 'camera=(), microphone=(), geolocation=(self)',
      'Content-Security-Policy': this.generateCSP({
        defaultSrc: ["'self'"],
        scriptSrc: ["'self'", "'unsafe-inline'"],
        styleSrc: ["'self'", "'unsafe-inline'"],
        imgSrc: ["'self'", 'data:', 'https:'],
        connectSrc: ["'self'"],
        fontSrc: ["'self'"],
        objectSrc: ["'none'"],
        frameSrc: ["'none'"],
        baseUri: ["'self'"],
        formAction: ["'self'"],
        upgradeInsecureRequests: true
      })
    };
  }
  
  // Vulnerability scanner
  static scanForVulnerabilities(code: string): any[] {
    const vulnerabilities = [];
    
    // Check for potential XSS
    if (/innerHTML\s*=/.test(code)) {
      vulnerabilities.push({
        type: 'XSS',
        severity: 'high',
        description: 'Potential XSS vulnerability: innerHTML assignment detected',
        recommendation: 'Use textContent or proper sanitization'
      });
    }
    
    // Check for eval usage
    if (/\beval\s*\(/.test(code)) {
      vulnerabilities.push({
        type: 'Code Injection',
        severity: 'critical',
        description: 'eval() usage detected',
        recommendation: 'Avoid eval() and use safer alternatives'
      });
    }
    
    // Check for document.write
    if (/document\.write\s*\(/.test(code)) {
      vulnerabilities.push({
        type: 'XSS',
        severity: 'medium',
        description: 'document.write() usage detected',
        recommendation: 'Use DOM manipulation methods instead'
      });
    }
    
    // Check for hardcoded secrets
    const secretPatterns = [
      /password\s*[:=]\s*['"][^'"]+['"]/i,
      /api[_-]?key\s*[:=]\s*['"][^'"]+['"]/i,
      /secret\s*[:=]\s*['"][^'"]+['"]/i,
      /token\s*[:=]\s*['"][^'"]+['"]/i
    ];
    
    secretPatterns.forEach(pattern => {
      if (pattern.test(code)) {
        vulnerabilities.push({
          type: 'Information Disclosure',
          severity: 'high',
          description: 'Hardcoded secret detected',
          recommendation: 'Use environment variables or secure configuration'
        });
      }
    });
    
    // Check for SQL injection patterns
    if (/['"]\s*\+\s*\w+\s*\+\s*['"]/.test(code)) {
      vulnerabilities.push({
        type: 'SQL Injection',
        severity: 'high',
        description: 'Potential SQL injection: string concatenation in query',
        recommendation: 'Use parameterized queries or prepared statements'
      });
    }
    
    return vulnerabilities;
  }
}
```

### Q16: How do you implement security monitoring and incident response in frontend applications?

**Answer:**
Security monitoring involves real-time detection of threats, logging security events, and implementing automated response mechanisms.

**Security Monitoring Implementation:**
```typescript
// Security monitoring and incident response system
class SecurityMonitor {
  private eventQueue: any[] = [];
  private alertThresholds: Map<string, any> = new Map();
  private incidentHandlers: Map<string, Function> = new Map();
  private isMonitoring: boolean = false;
  
  constructor() {
    this.initializeThresholds();
    this.initializeHandlers();
    this.startMonitoring();
  }
  
  // Real-time security event monitoring
  startMonitoring(): void {
    if (this.isMonitoring) return;
    
    this.isMonitoring = true;
    
    // Monitor DOM mutations for potential XSS
    this.setupDOMMonitoring();
    
    // Monitor network requests for suspicious activity
    this.setupNetworkMonitoring();
    
    // Monitor user behavior for anomalies
    this.setupBehaviorMonitoring();
    
    // Monitor console for security warnings
    this.setupConsoleMonitoring();
    
    // Process event queue
    this.processEventQueue();
    
    console.log('Security monitoring started');
  }
  
  stopMonitoring(): void {
    this.isMonitoring = false;
    console.log('Security monitoring stopped');
  }
  
  // Log security events
  logSecurityEvent(event: any): void {
    const securityEvent = {
      id: this.generateEventId(),
      timestamp: new Date().toISOString(),
      type: event.type,
      severity: event.severity || 'medium',
      source: event.source || 'unknown',
      details: event.details || {},
      userAgent: navigator.userAgent,
      url: window.location.href,
      userId: this.getCurrentUserId(),
      sessionId: this.getCurrentSessionId()
    };
    
    // Add to event queue
    this.eventQueue.push(securityEvent);
    
    // Check for immediate threats
    this.evaluateEvent(securityEvent);
    
    // Send to backend if critical
    if (securityEvent.severity === 'critical' || securityEvent.severity === 'high') {
      this.sendEventToBackend(securityEvent);
    }
  }
  
  private setupDOMMonitoring(): void {
    const observer = new MutationObserver((mutations) => {
      mutations.forEach((mutation) => {
        if (mutation.type === 'childList') {
          mutation.addedNodes.forEach((node) => {
            if (node.nodeType === Node.ELEMENT_NODE) {
              const element = node as Element;
              
              // Check for suspicious script injections
              if (element.tagName === 'SCRIPT') {
                this.logSecurityEvent({
                  type: 'script_injection',
                  severity: 'high',
                  source: 'dom_monitor',
                  details: {
                    src: element.getAttribute('src'),
                    content: element.textContent?.substring(0, 100)
                  }
                });
              }
              
              // Check for suspicious iframe injections
              if (element.tagName === 'IFRAME') {
                this.logSecurityEvent({
                  type: 'iframe_injection',
                  severity: 'medium',
                  source: 'dom_monitor',
                  details: {
                    src: element.getAttribute('src')
                  }
                });
              }
            }
          });
        }
        
        // Monitor attribute changes for potential XSS
        if (mutation.type === 'attributes') {
          const target = mutation.target as Element;
          const attributeName = mutation.attributeName;
          
          if (attributeName && ['onclick', 'onload', 'onerror'].includes(attributeName)) {
            this.logSecurityEvent({
              type: 'suspicious_attribute',
              severity: 'medium',
              source: 'dom_monitor',
              details: {
                element: target.tagName,
                attribute: attributeName,
                value: target.getAttribute(attributeName)
              }
            });
          }
        }
      });
    });
    
    observer.observe(document.body, {
      childList: true,
      subtree: true,
      attributes: true,
      attributeFilter: ['onclick', 'onload', 'onerror', 'src', 'href']
    });
  }
  
  private setupNetworkMonitoring(): void {
    // Override fetch to monitor requests
    const originalFetch = window.fetch;
    window.fetch = async (...args) => {
      const [resource, config] = args;
      const url = typeof resource === 'string' ? resource : resource.url;
      
      // Check for suspicious requests
      if (this.isSuspiciousRequest(url, config)) {
        this.logSecurityEvent({
          type: 'suspicious_request',
          severity: 'medium',
          source: 'network_monitor',
          details: {
            url,
            method: config?.method || 'GET',
            headers: config?.headers
          }
        });
      }
      
      try {
        const response = await originalFetch(...args);
        
        // Monitor response for security headers
        this.checkSecurityHeaders(response);
        
        return response;
      } catch (error) {
        this.logSecurityEvent({
          type: 'network_error',
          severity: 'low',
          source: 'network_monitor',
          details: {
            url,
            error: error.message
          }
        });
        throw error;
      }
    };
    
    // Override XMLHttpRequest
    const originalXHROpen = XMLHttpRequest.prototype.open;
    XMLHttpRequest.prototype.open = function(method, url, ...args) {
      if (this.isSuspiciousRequest(url, { method })) {
        this.logSecurityEvent({
          type: 'suspicious_xhr',
          severity: 'medium',
          source: 'network_monitor',
          details: { method, url }
        });
      }
      return originalXHROpen.call(this, method, url, ...args);
    }.bind(this);
  }
  
  private setupBehaviorMonitoring(): void {
    let clickCount = 0;
    let keyCount = 0;
    let lastActivity = Date.now();
    
    // Monitor rapid clicking (potential bot behavior)
    document.addEventListener('click', () => {
      clickCount++;
      const now = Date.now();
      
      if (now - lastActivity < 100) { // Less than 100ms between clicks
        if (clickCount > 10) {
          this.logSecurityEvent({
            type: 'rapid_clicking',
            severity: 'low',
            source: 'behavior_monitor',
            details: { clickCount, timeWindow: now - lastActivity }
          });
          clickCount = 0;
        }
      } else {
        clickCount = 1;
      }
      
      lastActivity = now;
    });
    
    // Monitor rapid key presses
    document.addEventListener('keydown', () => {
      keyCount++;
      const now = Date.now();
      
      if (now - lastActivity < 50) { // Less than 50ms between key presses
        if (keyCount > 20) {
          this.logSecurityEvent({
            type: 'rapid_typing',
            severity: 'low',
            source: 'behavior_monitor',
            details: { keyCount, timeWindow: now - lastActivity }
          });
          keyCount = 0;
        }
      } else {
        keyCount = 1;
      }
      
      lastActivity = now;
    });
    
    // Monitor page visibility changes
    document.addEventListener('visibilitychange', () => {
      if (document.hidden) {
        this.logSecurityEvent({
          type: 'page_hidden',
          severity: 'info',
          source: 'behavior_monitor',
          details: { timestamp: Date.now() }
        });
      }
    });
  }
  
  private setupConsoleMonitoring(): void {
    // Override console methods to catch security warnings
    const originalError = console.error;
    console.error = (...args) => {
      const message = args.join(' ');
      
      // Check for security-related errors
      if (this.isSecurityRelatedError(message)) {
        this.logSecurityEvent({
          type: 'console_security_error',
          severity: 'medium',
          source: 'console_monitor',
          details: { message }
        });
      }
      
      return originalError.apply(console, args);
    };
    
    const originalWarn = console.warn;
    console.warn = (...args) => {
      const message = args.join(' ');
      
      if (this.isSecurityRelatedError(message)) {
        this.logSecurityEvent({
          type: 'console_security_warning',
          severity: 'low',
          source: 'console_monitor',
          details: { message }
        });
      }
      
      return originalWarn.apply(console, args);
    };
  }
  
  private evaluateEvent(event: any): void {
    const threshold = this.alertThresholds.get(event.type);
    
    if (threshold) {
      // Check if event exceeds threshold
      const recentEvents = this.eventQueue.filter(e => 
        e.type === event.type && 
        Date.now() - new Date(e.timestamp).getTime() < threshold.timeWindow
      );
      
      if (recentEvents.length >= threshold.count) {
        this.triggerIncident({
          type: `${event.type}_threshold_exceeded`,
          severity: 'high',
          events: recentEvents,
          threshold
        });
      }
    }
  }
  
  private triggerIncident(incident: any): void {
    const handler = this.incidentHandlers.get(incident.type);
    
    if (handler) {
      handler(incident);
    } else {
      this.defaultIncidentHandler(incident);
    }
  }
  
  private defaultIncidentHandler(incident: any): void {
    console.warn('Security incident detected:', incident);
    
    // Send alert to backend
    this.sendIncidentAlert(incident);
    
    // Take defensive actions based on severity
    if (incident.severity === 'critical') {
      this.lockdownMode();
    } else if (incident.severity === 'high') {
      this.enhancedSecurityMode();
    }
  }
  
  private lockdownMode(): void {
    console.warn('Entering security lockdown mode');
    
    // Disable certain features
    this.disableFileUploads();
    this.enableStrictCSP();
    this.logoutUser();
    
    // Show security warning to user
    this.showSecurityWarning('Critical security threat detected. Please contact support.');
  }
  
  private enhancedSecurityMode(): void {
    console.warn('Entering enhanced security mode');
    
    // Increase monitoring frequency
    this.increaseMonitoringFrequency();
    
    // Require additional authentication
    this.requireReAuthentication();
    
    // Show warning to user
    this.showSecurityWarning('Unusual activity detected. Enhanced security measures activated.');
  }
  
  private processEventQueue(): void {
    if (!this.isMonitoring) return;
    
    // Clean old events (older than 24 hours)
    const cutoff = Date.now() - (24 * 60 * 60 * 1000);
    this.eventQueue = this.eventQueue.filter(event => 
      new Date(event.timestamp).getTime() > cutoff
    );
    
    // Send batch of events to backend
    if (this.eventQueue.length > 100) {
      this.sendEventBatch();
    }
    
    // Schedule next processing
    setTimeout(() => this.processEventQueue(), 60000); // Every minute
  }
  
  private initializeThresholds(): void {
    this.alertThresholds.set('script_injection', { count: 3, timeWindow: 300000 }); // 3 in 5 minutes
    this.alertThresholds.set('suspicious_request', { count: 10, timeWindow: 600000 }); // 10 in 10 minutes
    this.alertThresholds.set('rapid_clicking', { count: 5, timeWindow: 300000 }); // 5 in 5 minutes
    this.alertThresholds.set('failed_login', { count: 5, timeWindow: 900000 }); // 5 in 15 minutes
  }
  
  private initializeHandlers(): void {
    this.incidentHandlers.set('script_injection_threshold_exceeded', (incident) => {
      console.error('Multiple script injections detected:', incident);
      this.lockdownMode();
    });
    
    this.incidentHandlers.set('suspicious_request_threshold_exceeded', (incident) => {
      console.warn('Suspicious network activity detected:', incident);
      this.enhancedSecurityMode();
    });
  }
  
  // Utility methods
  private generateEventId(): string {
    return 'evt_' + Date.now() + '_' + Math.random().toString(36).substr(2, 9);
  }
  
  private getCurrentUserId(): string | null {
    // Get from session or authentication context
    return localStorage.getItem('userId') || null;
  }
  
  private getCurrentSessionId(): string | null {
    // Get from session manager
    return localStorage.getItem('sessionId') || null;
  }
  
  private isSuspiciousRequest(url: string, config?: any): boolean {
    // Check for suspicious patterns
    const suspiciousPatterns = [
      /\.\.\//, // Path traversal
      /javascript:/i, // JavaScript protocol
      /data:.*script/i, // Data URL with script
      /eval\(/i, // Eval in URL
      /<script/i // Script tags in URL
    ];
    
    return suspiciousPatterns.some(pattern => pattern.test(url));
  }
  
  private checkSecurityHeaders(response: Response): void {
    const requiredHeaders = [
      'x-content-type-options',
      'x-frame-options',
      'content-security-policy'
    ];
    
    const missingHeaders = requiredHeaders.filter(header => 
      !response.headers.has(header)
    );
    
    if (missingHeaders.length > 0) {
      this.logSecurityEvent({
        type: 'missing_security_headers',
        severity: 'medium',
        source: 'network_monitor',
        details: { missingHeaders, url: response.url }
      });
    }
  }
  
  private isSecurityRelatedError(message: string): boolean {
    const securityKeywords = [
      'content security policy',
      'mixed content',
      'cors',
      'cross-origin',
      'unsafe-eval',
      'unsafe-inline',
      'blocked by csp'
    ];
    
    return securityKeywords.some(keyword => 
      message.toLowerCase().includes(keyword)
    );
  }
  
  // Placeholder methods for defensive actions
  private async sendEventToBackend(event: any): Promise<void> {
    try {
      await fetch('/api/security/events', {
        method: 'POST',
        headers: { 'Content-Type': 'application/json' },
        body: JSON.stringify(event)
      });
    } catch (error) {
      console.error('Failed to send security event:', error);
    }
  }
  
  private async sendEventBatch(): Promise<void> {
    const batch = this.eventQueue.splice(0, 100);
    try {
      await fetch('/api/security/events/batch', {
        method: 'POST',
        headers: { 'Content-Type': 'application/json' },
        body: JSON.stringify(batch)
      });
    } catch (error) {
      console.error('Failed to send event batch:', error);
      // Put events back in queue
      this.eventQueue.unshift(...batch);
    }
  }
  
  private async sendIncidentAlert(incident: any): Promise<void> {
    try {
      await fetch('/api/security/incidents', {
        method: 'POST',
        headers: { 'Content-Type': 'application/json' },
        body: JSON.stringify(incident)
      });
    } catch (error) {
      console.error('Failed to send incident alert:', error);
    }
  }
  
  private disableFileUploads(): void {
    const fileInputs = document.querySelectorAll('input[type="file"]');
    fileInputs.forEach(input => {
      (input as HTMLInputElement).disabled = true;
    });
  }
  
  private enableStrictCSP(): void {
    const meta = document.createElement('meta');
    meta.httpEquiv = 'Content-Security-Policy';
    meta.content = "default-src 'self'; script-src 'none'; object-src 'none';";
    document.head.appendChild(meta);
  }
  
  private logoutUser(): void {
    // Clear session and redirect to login
    localStorage.clear();
    sessionStorage.clear();
    window.location.href = '/login';
  }
  
  private showSecurityWarning(message: string): void {
    const warning = document.createElement('div');
    warning.style.cssText = `
      position: fixed;
      top: 0;
      left: 0;
      right: 0;
      background: #ff4444;
      color: white;
      padding: 10px;
      text-align: center;
      z-index: 10000;
      font-weight: bold;
    `;
    warning.textContent = message;
    document.body.appendChild(warning);
  }
  
  private increaseMonitoringFrequency(): void {
    // Implement enhanced monitoring
  }
  
  private requireReAuthentication(): void {
    // Implement re-authentication flow
  }
}
```

---

### Q17: How do you implement secure deployment and DevSecOps practices for frontend applications?

**Answer:**
Secure deployment involves integrating security throughout the CI/CD pipeline, implementing secure build processes, and continuous security monitoring.

**Secure Deployment Framework:**
```typescript
// Secure deployment configuration and validation
class SecureDeploymentManager {
  private deploymentConfig: any;
  private securityChecks: Map<string, Function> = new Map();
  
  constructor(config: any) {
    this.deploymentConfig = config;
    this.initializeSecurityChecks();
  }
  
  // Pre-deployment security validation
  async validateDeployment(): Promise<any> {
    const results = {
      passed: true,
      checks: [],
      errors: [],
      warnings: []
    };
    
    console.log('Starting pre-deployment security validation...');
    
    for (const [checkName, checkFunction] of this.securityChecks) {
      try {
        const result = await checkFunction();
        results.checks.push({
          name: checkName,
          status: result.passed ? 'passed' : 'failed',
          details: result.details || {},
          recommendations: result.recommendations || []
        });
        
        if (!result.passed) {
          results.passed = false;
          if (result.severity === 'error') {
            results.errors.push(`${checkName}: ${result.message}`);
          } else {
            results.warnings.push(`${checkName}: ${result.message}`);
          }
        }
      } catch (error) {
        results.passed = false;
        results.errors.push(`${checkName}: Check failed - ${error.message}`);
      }
    }
    
    return results;
  }
  
  // Generate security configuration for deployment
  generateSecurityConfig(): any {
    return {
      // Content Security Policy
      csp: this.generateCSPConfig(),
      
      // Security headers
      headers: this.generateSecurityHeaders(),
      
      // HTTPS configuration
      https: this.generateHTTPSConfig(),
      
      // Environment variables
      environment: this.generateEnvironmentConfig(),
      
      // Build configuration
      build: this.generateBuildConfig(),
      
      // Monitoring configuration
      monitoring: this.generateMonitoringConfig()
    };
  }
  
  private initializeSecurityChecks(): void {
    // Dependency vulnerability check
    this.securityChecks.set('dependency_vulnerabilities', async () => {
      return await this.checkDependencyVulnerabilities();
    });
    
    // Source code security scan
    this.securityChecks.set('source_code_security', async () => {
      return await this.scanSourceCodeSecurity();
    });
    
    // Configuration security check
    this.securityChecks.set('configuration_security', async () => {
      return await this.validateConfigurationSecurity();
    });
    
    // Build artifacts security check
    this.securityChecks.set('build_artifacts_security', async () => {
      return await this.validateBuildArtifacts();
    });
    
    // Environment security check
    this.securityChecks.set('environment_security', async () => {
      return await this.validateEnvironmentSecurity();
    });
    
    // SSL/TLS configuration check
    this.securityChecks.set('ssl_tls_configuration', async () => {
      return await this.validateSSLTLSConfiguration();
    });
    
    // Access control check
    this.securityChecks.set('access_control', async () => {
      return await this.validateAccessControl();
    });
  }
  
  private async checkDependencyVulnerabilities(): Promise<any> {
    // Simulate npm audit or similar tool
    const vulnerabilities = {
      critical: 0,
      high: 2,
      medium: 5,
      low: 10
    };
    
    const hasCriticalVulns = vulnerabilities.critical > 0;
    const hasHighVulns = vulnerabilities.high > 0;
    
    return {
      passed: !hasCriticalVulns,
      severity: hasCriticalVulns ? 'error' : (hasHighVulns ? 'warning' : 'info'),
      message: hasCriticalVulns ? 
        `${vulnerabilities.critical} critical vulnerabilities found` :
        `${vulnerabilities.high} high vulnerabilities found`,
      details: vulnerabilities,
      recommendations: [
        'Run npm audit fix to resolve vulnerabilities',
        'Update dependencies to latest secure versions',
        'Consider alternative packages for vulnerable dependencies'
      ]
    };
  }
  
  private async scanSourceCodeSecurity(): Promise<any> {
    const securityIssues = [];
    
    // Simulate static code analysis
    const codePatterns = [
      {
        pattern: /console\.log\(/g,
        severity: 'low',
        message: 'Console.log statements found - may leak sensitive information'
      },
      {
        pattern: /eval\(/g,
        severity: 'high',
        message: 'eval() usage detected - potential code injection vulnerability'
      },
      {
        pattern: /innerHTML\s*=/g,
        severity: 'medium',
        message: 'innerHTML usage detected - potential XSS vulnerability'
      },
      {
        pattern: /document\.write\(/g,
        severity: 'medium',
        message: 'document.write() usage detected - potential XSS vulnerability'
      }
    ];
    
    // In a real implementation, you would scan actual source files
    // For demo purposes, simulating some issues
    securityIssues.push({
      file: 'src/utils/debug.ts',
      line: 15,
      severity: 'low',
      message: 'Console.log statements found'
    });
    
    const hasHighSeverity = securityIssues.some(issue => issue.severity === 'high');
    
    return {
      passed: !hasHighSeverity,
      severity: hasHighSeverity ? 'error' : 'warning',
      message: `${securityIssues.length} security issues found in source code`,
      details: { issues: securityIssues },
      recommendations: [
        'Remove console.log statements from production code',
        'Use safe DOM manipulation methods',
        'Implement proper input sanitization'
      ]
    };
  }
  
  private async validateConfigurationSecurity(): Promise<any> {
    const configIssues = [];
    
    // Check for hardcoded secrets
    if (this.deploymentConfig.apiKey && this.deploymentConfig.apiKey.includes('hardcoded')) {
      configIssues.push({
        type: 'hardcoded_secret',
        message: 'Hardcoded API key detected in configuration'
      });
    }
    
    // Check for insecure defaults
    if (this.deploymentConfig.debug === true) {
      configIssues.push({
        type: 'debug_enabled',
        message: 'Debug mode enabled in production configuration'
      });
    }
    
    // Check for missing security headers configuration
    if (!this.deploymentConfig.securityHeaders) {
      configIssues.push({
        type: 'missing_security_headers',
        message: 'Security headers not configured'
      });
    }
    
    return {
      passed: configIssues.length === 0,
      severity: configIssues.length > 0 ? 'error' : 'info',
      message: configIssues.length > 0 ? 
        `${configIssues.length} configuration security issues found` :
        'Configuration security validation passed',
      details: { issues: configIssues },
      recommendations: [
        'Use environment variables for sensitive configuration',
        'Disable debug mode in production',
        'Configure security headers'
      ]
    };
  }
  
  private async validateBuildArtifacts(): Promise<any> {
    const artifactIssues = [];
    
    // Check for source maps in production
    if (this.deploymentConfig.sourceMaps === true) {
      artifactIssues.push({
        type: 'source_maps_enabled',
        message: 'Source maps enabled in production build'
      });
    }
    
    // Check for unminified code
    if (this.deploymentConfig.minification === false) {
      artifactIssues.push({
        type: 'unminified_code',
        message: 'Code minification disabled'
      });
    }
    
    // Check for test files in build
    if (this.deploymentConfig.includeTests === true) {
      artifactIssues.push({
        type: 'test_files_included',
        message: 'Test files included in production build'
      });
    }
    
    return {
      passed: artifactIssues.length === 0,
      severity: artifactIssues.length > 0 ? 'warning' : 'info',
      message: artifactIssues.length > 0 ? 
        `${artifactIssues.length} build artifact issues found` :
        'Build artifacts validation passed',
      details: { issues: artifactIssues },
      recommendations: [
        'Disable source maps in production',
        'Enable code minification',
        'Exclude test files from production build'
      ]
    };
  }
  
  private async validateEnvironmentSecurity(): Promise<any> {
    const envIssues = [];
    
    // Check for required environment variables
    const requiredEnvVars = ['NODE_ENV', 'API_URL', 'APP_SECRET'];
    const missingEnvVars = requiredEnvVars.filter(envVar => 
      !process.env[envVar]
    );
    
    if (missingEnvVars.length > 0) {
      envIssues.push({
        type: 'missing_env_vars',
        message: `Missing required environment variables: ${missingEnvVars.join(', ')}`
      });
    }
    
    // Check for insecure environment settings
    if (process.env.NODE_ENV !== 'production') {
      envIssues.push({
        type: 'non_production_env',
        message: 'NODE_ENV is not set to production'
      });
    }
    
    return {
      passed: envIssues.length === 0,
      severity: envIssues.length > 0 ? 'error' : 'info',
      message: envIssues.length > 0 ? 
        `${envIssues.length} environment security issues found` :
        'Environment security validation passed',
      details: { issues: envIssues },
      recommendations: [
        'Set all required environment variables',
        'Set NODE_ENV to production',
        'Use secure environment variable management'
      ]
    };
  }
  
  private async validateSSLTLSConfiguration(): Promise<any> {
    const sslIssues = [];
    
    // Check SSL/TLS configuration
    if (!this.deploymentConfig.ssl?.enabled) {
      sslIssues.push({
        type: 'ssl_disabled',
        message: 'SSL/TLS not enabled'
      });
    }
    
    if (this.deploymentConfig.ssl?.version && this.deploymentConfig.ssl.version < 1.2) {
      sslIssues.push({
        type: 'outdated_tls_version',
        message: 'TLS version is outdated (< 1.2)'
      });
    }
    
    if (!this.deploymentConfig.ssl?.hsts) {
      sslIssues.push({
        type: 'hsts_disabled',
        message: 'HTTP Strict Transport Security (HSTS) not enabled'
      });
    }
    
    return {
      passed: sslIssues.length === 0,
      severity: sslIssues.length > 0 ? 'error' : 'info',
      message: sslIssues.length > 0 ? 
        `${sslIssues.length} SSL/TLS configuration issues found` :
        'SSL/TLS configuration validation passed',
      details: { issues: sslIssues },
      recommendations: [
        'Enable SSL/TLS encryption',
        'Use TLS 1.2 or higher',
        'Enable HSTS headers',
        'Use strong cipher suites'
      ]
    };
  }
  
  private async validateAccessControl(): Promise<any> {
    const accessIssues = [];
    
    // Check for proper access controls
    if (!this.deploymentConfig.authentication?.enabled) {
      accessIssues.push({
        type: 'authentication_disabled',
        message: 'Authentication not enabled'
      });
    }
    
    if (!this.deploymentConfig.authorization?.rbac) {
      accessIssues.push({
        type: 'rbac_disabled',
        message: 'Role-based access control not configured'
      });
    }
    
    if (this.deploymentConfig.cors?.allowAll) {
      accessIssues.push({
        type: 'permissive_cors',
        message: 'CORS configured to allow all origins'
      });
    }
    
    return {
      passed: accessIssues.length === 0,
      severity: accessIssues.length > 0 ? 'warning' : 'info',
      message: accessIssues.length > 0 ? 
        `${accessIssues.length} access control issues found` :
        'Access control validation passed',
      details: { issues: accessIssues },
      recommendations: [
        'Enable authentication for protected resources',
        'Implement role-based access control',
        'Configure CORS with specific allowed origins'
      ]
    };
  }
  
  private generateCSPConfig(): string {
    return [
      "default-src 'self'",
      "script-src 'self' 'unsafe-inline'",
      "style-src 'self' 'unsafe-inline' https://fonts.googleapis.com",
      "img-src 'self' data: https:",
      "font-src 'self' https://fonts.gstatic.com",
      "connect-src 'self' https://api.example.com",
      "frame-src 'none'",
      "object-src 'none'",
      "base-uri 'self'",
      "form-action 'self'",
      "upgrade-insecure-requests"
    ].join('; ');
  }
  
  private generateSecurityHeaders(): Record<string, string> {
    return {
      'X-Content-Type-Options': 'nosniff',
      'X-Frame-Options': 'DENY',
      'X-XSS-Protection': '1; mode=block',
      'Strict-Transport-Security': 'max-age=31536000; includeSubDomains; preload',
      'Referrer-Policy': 'strict-origin-when-cross-origin',
      'Permissions-Policy': 'camera=(), microphone=(), geolocation=(self)'
    };
  }
  
  private generateHTTPSConfig(): any {
    return {
      enabled: true,
      redirectHttp: true,
      hsts: {
        enabled: true,
        maxAge: 31536000,
        includeSubDomains: true,
        preload: true
      },
      tlsVersion: '1.2+',
      cipherSuites: 'strong'
    };
  }
  
  private generateEnvironmentConfig(): any {
    return {
      NODE_ENV: 'production',
      DEBUG: false,
      LOG_LEVEL: 'warn',
      SECURE_COOKIES: true,
      SESSION_TIMEOUT: 1800000 // 30 minutes
    };
  }
  
  private generateBuildConfig(): any {
    return {
      minification: true,
      sourceMaps: false,
      removeComments: true,
      removeConsole: true,
      excludeTests: true,
      bundleAnalysis: true
    };
  }
  
  private generateMonitoringConfig(): any {
    return {
      securityEvents: {
        enabled: true,
        endpoint: '/api/security/events',
        batchSize: 100,
        flushInterval: 60000
      },
      errorTracking: {
        enabled: true,
        sanitizeData: true,
        excludePersonalData: true
      },
      performanceMonitoring: {
        enabled: true,
        sampleRate: 0.1
      }
    };
  }
}
```

### Q18: How do you implement secure client-side storage and data protection?

**Answer:**
Secure client-side storage involves protecting sensitive data stored in browsers using encryption, proper storage mechanisms, and data lifecycle management.

**Secure Storage Implementation:**
```typescript
// Secure client-side storage manager
class SecureStorageManager {
  private encryptionKey: string;
  private storagePrefix: string = 'secure_';
  private maxAge: number = 24 * 60 * 60 * 1000; // 24 hours
  
  constructor(encryptionKey?: string) {
    this.encryptionKey = encryptionKey || this.generateEncryptionKey();
    this.cleanupExpiredData();
  }
  
  // Secure data storage with encryption
  setSecureItem(key: string, value: any, options: any = {}): boolean {
    try {
      const data = {
        value: value,
        timestamp: Date.now(),
        expiresAt: options.expiresAt || (Date.now() + this.maxAge),
        encrypted: options.encrypt !== false,
        sensitive: options.sensitive || false
      };
      
      let serializedData = JSON.stringify(data);
      
      // Encrypt sensitive data
      if (data.encrypted) {
        serializedData = this.encrypt(serializedData);
      }
      
      // Choose appropriate storage mechanism
      const storageKey = this.storagePrefix + key;
      
      if (options.sessionOnly) {
        sessionStorage.setItem(storageKey, serializedData);
      } else {
        localStorage.setItem(storageKey, serializedData);
      }
      
      // Log storage event (without sensitive data)
      this.logStorageEvent('set', key, {
        encrypted: data.encrypted,
        sensitive: data.sensitive,
        sessionOnly: options.sessionOnly || false
      });
      
      return true;
    } catch (error) {
      console.error('Failed to store secure item:', error);
      return false;
    }
  }
  
  // Secure data retrieval with decryption
  getSecureItem(key: string): any {
    try {
      const storageKey = this.storagePrefix + key;
      
      // Try localStorage first, then sessionStorage
      let serializedData = localStorage.getItem(storageKey) || 
                          sessionStorage.getItem(storageKey);
      
      if (!serializedData) {
        return null;
      }
      
      // Try to decrypt if it looks encrypted
      if (this.isEncrypted(serializedData)) {
        serializedData = this.decrypt(serializedData);
      }
      
      const data = JSON.parse(serializedData);
      
      // Check expiration
      if (data.expiresAt && Date.now() > data.expiresAt) {
        this.removeSecureItem(key);
        return null;
      }
      
      // Log access event
      this.logStorageEvent('get', key, {
        encrypted: data.encrypted,
        sensitive: data.sensitive
      });
      
      return data.value;
    } catch (error) {
      console.error('Failed to retrieve secure item:', error);
      // Remove corrupted data
      this.removeSecureItem(key);
      return null;
    }
  }
  
  // Remove secure item
  removeSecureItem(key: string): boolean {
    try {
      const storageKey = this.storagePrefix + key;
      
      localStorage.removeItem(storageKey);
      sessionStorage.removeItem(storageKey);
      
      this.logStorageEvent('remove', key, {});
      
      return true;
    } catch (error) {
      console.error('Failed to remove secure item:', error);
      return false;
    }
  }
  
  // Clear all secure data
  clearAllSecureData(): void {
    try {
      // Clear localStorage
      Object.keys(localStorage).forEach(key => {
        if (key.startsWith(this.storagePrefix)) {
          localStorage.removeItem(key);
        }
      });
      
      // Clear sessionStorage
      Object.keys(sessionStorage).forEach(key => {
        if (key.startsWith(this.storagePrefix)) {
          sessionStorage.removeItem(key);
        }
      });
      
      this.logStorageEvent('clear_all', '', {});
    } catch (error) {
      console.error('Failed to clear secure data:', error);
    }
  }
  
  // Secure token management
  setAuthToken(token: string, refreshToken?: string): boolean {
    const success = this.setSecureItem('auth_token', token, {
      encrypt: true,
      sensitive: true,
      expiresAt: Date.now() + (60 * 60 * 1000) // 1 hour
    });
    
    if (refreshToken) {
      this.setSecureItem('refresh_token', refreshToken, {
        encrypt: true,
        sensitive: true,
        expiresAt: Date.now() + (7 * 24 * 60 * 60 * 1000) // 7 days
      });
    }
    
    return success;
  }
  
  getAuthToken(): string | null {
    return this.getSecureItem('auth_token');
  }
  
  getRefreshToken(): string | null {
    return this.getSecureItem('refresh_token');
  }
  
  clearAuthTokens(): void {
    this.removeSecureItem('auth_token');
    this.removeSecureItem('refresh_token');
  }
  
  // User preferences with privacy protection
  setUserPreference(key: string, value: any, isPersonal: boolean = false): boolean {
    return this.setSecureItem(`pref_${key}`, value, {
      encrypt: isPersonal,
      sensitive: isPersonal,
      sessionOnly: false
    });
  }
  
  getUserPreference(key: string): any {
    return this.getSecureItem(`pref_${key}`);
  }
  
  // Secure form data temporary storage
  setFormData(formId: string, data: any, expiresInMinutes: number = 30): boolean {
    return this.setSecureItem(`form_${formId}`, data, {
      encrypt: true,
      sensitive: true,
      sessionOnly: true,
      expiresAt: Date.now() + (expiresInMinutes * 60 * 1000)
    });
  }
  
  getFormData(formId: string): any {
    return this.getSecureItem(`form_${formId}`);
  }
  
  clearFormData(formId: string): void {
    this.removeSecureItem(`form_${formId}`);
  }
  
  // Data encryption/decryption
  private encrypt(data: string): string {
    try {
      // Simple XOR encryption for demo (use proper encryption in production)
      let encrypted = '';
      for (let i = 0; i < data.length; i++) {
        const keyChar = this.encryptionKey.charCodeAt(i % this.encryptionKey.length);
        const dataChar = data.charCodeAt(i);
        encrypted += String.fromCharCode(dataChar ^ keyChar);
      }
      return btoa(encrypted); // Base64 encode
    } catch (error) {
      console.error('Encryption failed:', error);
      return data; // Return original data if encryption fails
    }
  }
  
  private decrypt(encryptedData: string): string {
    try {
      const encrypted = atob(encryptedData); // Base64 decode
      let decrypted = '';
      for (let i = 0; i < encrypted.length; i++) {
        const keyChar = this.encryptionKey.charCodeAt(i % this.encryptionKey.length);
        const encryptedChar = encrypted.charCodeAt(i);
        decrypted += String.fromCharCode(encryptedChar ^ keyChar);
      }
      return decrypted;
    } catch (error) {
      console.error('Decryption failed:', error);
      throw error;
    }
  }
  
  private isEncrypted(data: string): boolean {
    // Check if data looks like base64 encoded
    try {
      return btoa(atob(data)) === data;
    } catch {
      return false;
    }
  }
  
  private generateEncryptionKey(): string {
    // Generate a simple key based on browser fingerprint
    const fingerprint = [
      navigator.userAgent,
      navigator.language,
      screen.width + 'x' + screen.height,
      new Date().getTimezoneOffset().toString()
    ].join('|');
    
    // Simple hash function
    let hash = 0;
    for (let i = 0; i < fingerprint.length; i++) {
      const char = fingerprint.charCodeAt(i);
      hash = ((hash << 5) - hash) + char;
      hash = hash & hash; // Convert to 32-bit integer
    }
    
    return Math.abs(hash).toString(36);
  }
  
  // Cleanup expired data
  private cleanupExpiredData(): void {
    const now = Date.now();
    
    // Cleanup localStorage
    Object.keys(localStorage).forEach(key => {
      if (key.startsWith(this.storagePrefix)) {
        try {
          const item = localStorage.getItem(key);
          if (item) {
            let data;
            if (this.isEncrypted(item)) {
              data = JSON.parse(this.decrypt(item));
            } else {
              data = JSON.parse(item);
            }
            
            if (data.expiresAt && now > data.expiresAt) {
              localStorage.removeItem(key);
            }
          }
        } catch (error) {
          // Remove corrupted data
          localStorage.removeItem(key);
        }
      }
    });
    
    // Cleanup sessionStorage
    Object.keys(sessionStorage).forEach(key => {
      if (key.startsWith(this.storagePrefix)) {
        try {
          const item = sessionStorage.getItem(key);
          if (item) {
            let data;
            if (this.isEncrypted(item)) {
              data = JSON.parse(this.decrypt(item));
            } else {
              data = JSON.parse(item);
            }
            
            if (data.expiresAt && now > data.expiresAt) {
              sessionStorage.removeItem(key);
            }
          }
        } catch (error) {
          // Remove corrupted data
          sessionStorage.removeItem(key);
        }
      }
    });
  }
  
  // Storage event logging
  private logStorageEvent(action: string, key: string, metadata: any): void {
    const event = {
      action,
      key: key.replace(/sensitive|token|password/gi, '[REDACTED]'),
      timestamp: Date.now(),
      metadata: {
        ...metadata,
        userAgent: navigator.userAgent.substring(0, 50)
      }
    };
    
    // Send to monitoring system (without sensitive data)
    if (window.securityMonitor) {
      window.securityMonitor.logSecurityEvent({
        type: 'storage_access',
        severity: 'info',
        source: 'secure_storage',
        details: event
      });
    }
  }
  
  // Storage quota management
  getStorageQuota(): any {
    try {
      const used = new Blob(Object.values(localStorage)).size;
      const available = 5 * 1024 * 1024; // Approximate 5MB limit
      
      return {
        used,
        available,
        percentage: (used / available) * 100
      };
    } catch (error) {
      return { used: 0, available: 0, percentage: 0 };
    }
  }
  
  // Data export for compliance (GDPR, etc.)
  exportUserData(): any {
    const userData = {};
    
    Object.keys(localStorage).forEach(key => {
      if (key.startsWith(this.storagePrefix)) {
        try {
          const item = localStorage.getItem(key);
          if (item) {
            let data;
            if (this.isEncrypted(item)) {
              data = JSON.parse(this.decrypt(item));
            } else {
              data = JSON.parse(item);
            }
            
            // Only export non-sensitive data
            if (!data.sensitive) {
              userData[key.replace(this.storagePrefix, '')] = {
                value: data.value,
                timestamp: data.timestamp,
                expiresAt: data.expiresAt
              };
            }
          }
        } catch (error) {
          // Skip corrupted data
        }
      }
    });
    
    return userData;
  }
  
  // Data deletion for compliance
  deleteUserData(): void {
    this.clearAllSecureData();
    
    // Also clear any cookies
    document.cookie.split(";").forEach(cookie => {
      const eqPos = cookie.indexOf("=");
      const name = eqPos > -1 ? cookie.substr(0, eqPos) : cookie;
      document.cookie = name + "=;expires=Thu, 01 Jan 1970 00:00:00 GMT;path=/";
    });
    
    this.logStorageEvent('delete_user_data', '', {});
  }
}
```

---

### Q19: How do you implement privacy compliance and data protection regulations (GDPR, CCPA) in frontend applications?

**Answer:**
Privacy compliance involves implementing consent management, data minimization, user rights, and transparent data handling practices.

**Privacy Compliance Framework:**
```typescript
// Privacy compliance and consent management system
class PrivacyComplianceManager {
  private consentData: Map<string, any> = new Map();
  private dataProcessingLog: any[] = [];
  private privacySettings: any = {};
  private userRights: string[] = ['access', 'rectification', 'erasure', 'portability', 'restriction'];
  
  constructor() {
    this.initializePrivacySettings();
    this.loadConsentData();
    this.setupPrivacyMonitoring();
  }
  
  // Consent management
  requestConsent(purpose: string, description: string, required: boolean = false): Promise<boolean> {
    return new Promise((resolve) => {
      const consentModal = this.createConsentModal(purpose, description, required);
      
      const handleConsent = (granted: boolean) => {
        this.recordConsent(purpose, granted, {
          timestamp: Date.now(),
          userAgent: navigator.userAgent,
          ipAddress: this.getClientIP(),
          required
        });
        
        document.body.removeChild(consentModal);
        resolve(granted);
      };
      
      consentModal.querySelector('.consent-accept')?.addEventListener('click', () => {
        handleConsent(true);
      });
      
      consentModal.querySelector('.consent-decline')?.addEventListener('click', () => {
        handleConsent(false);
      });
      
      document.body.appendChild(consentModal);
    });
  }
  
  // Record consent decision
  recordConsent(purpose: string, granted: boolean, metadata: any = {}): void {
    const consentRecord = {
      purpose,
      granted,
      timestamp: Date.now(),
      metadata,
      version: this.getPrivacyPolicyVersion()
    };
    
    this.consentData.set(purpose, consentRecord);
    this.saveConsentData();
    
    // Log consent event
    this.logDataProcessing('consent_recorded', {
      purpose,
      granted,
      timestamp: consentRecord.timestamp
    });
    
    // Update privacy settings based on consent
    this.updatePrivacySettings(purpose, granted);
  }
  
  // Check if consent is granted for a purpose
  hasConsent(purpose: string): boolean {
    const consent = this.consentData.get(purpose);
    
    if (!consent) {
      return false;
    }
    
    // Check if consent is still valid (not expired)
    const maxAge = 365 * 24 * 60 * 60 * 1000; // 1 year
    const isExpired = Date.now() - consent.timestamp > maxAge;
    
    if (isExpired) {
      this.consentData.delete(purpose);
      this.saveConsentData();
      return false;
    }
    
    return consent.granted;
  }
  
  // Withdraw consent
  withdrawConsent(purpose: string): void {
    const consent = this.consentData.get(purpose);
    
    if (consent) {
      consent.granted = false;
      consent.withdrawnAt = Date.now();
      
      this.consentData.set(purpose, consent);
      this.saveConsentData();
      
      // Log withdrawal
      this.logDataProcessing('consent_withdrawn', {
        purpose,
        timestamp: consent.withdrawnAt
      });
      
      // Update privacy settings
      this.updatePrivacySettings(purpose, false);
      
      // Clean up related data
      this.cleanupDataForPurpose(purpose);
    }
  }
  
  // Data processing logging
  logDataProcessing(activity: string, details: any): void {
    const logEntry = {
      id: this.generateLogId(),
      activity,
      details,
      timestamp: Date.now(),
      url: window.location.href,
      userAgent: navigator.userAgent
    };
    
    this.dataProcessingLog.push(logEntry);
    
    // Keep only last 1000 entries
    if (this.dataProcessingLog.length > 1000) {
      this.dataProcessingLog = this.dataProcessingLog.slice(-1000);
    }
    
    // Save to storage
    this.saveProcessingLog();
  }
  
  // User rights implementation
  async exerciseUserRight(right: string, details: any = {}): Promise<any> {
    if (!this.userRights.includes(right)) {
      throw new Error(`Invalid user right: ${right}`);
    }
    
    this.logDataProcessing('user_right_exercised', {
      right,
      details,
      timestamp: Date.now()
    });
    
    switch (right) {
      case 'access':
        return this.provideDataAccess();
      
      case 'rectification':
        return this.rectifyData(details);
      
      case 'erasure':
        return this.eraseData(details);
      
      case 'portability':
        return this.exportData();
      
      case 'restriction':
        return this.restrictProcessing(details);
      
      default:
        throw new Error(`User right not implemented: ${right}`);
    }
  }
  
  // Right to access - provide user data
  private provideDataAccess(): any {
    const userData = {
      personalData: this.collectPersonalData(),
      consentHistory: Array.from(this.consentData.entries()),
      processingLog: this.dataProcessingLog.filter(entry => 
        entry.timestamp > Date.now() - (30 * 24 * 60 * 60 * 1000) // Last 30 days
      ),
      privacySettings: this.privacySettings,
      dataRetention: this.getDataRetentionInfo()
    };
    
    return userData;
  }
  
  // Right to rectification - update user data
  private async rectifyData(updates: any): Promise<boolean> {
    try {
      // Update local data
      Object.keys(updates).forEach(key => {
        if (this.isPersonalDataField(key)) {
          this.updatePersonalDataField(key, updates[key]);
        }
      });
      
      // Send updates to backend
      await this.sendDataUpdatesToBackend(updates);
      
      this.logDataProcessing('data_rectified', {
        fields: Object.keys(updates),
        timestamp: Date.now()
      });
      
      return true;
    } catch (error) {
      console.error('Data rectification failed:', error);
      return false;
    }
  }
  
  // Right to erasure - delete user data
  private async eraseData(options: any = {}): Promise<boolean> {
    try {
      // Clear local storage
      if (window.secureStorage) {
        window.secureStorage.deleteUserData();
      }
      
      // Clear cookies
      this.clearAllCookies();
      
      // Clear consent data
      this.consentData.clear();
      this.saveConsentData();
      
      // Clear processing log
      this.dataProcessingLog = [];
      this.saveProcessingLog();
      
      // Send erasure request to backend
      if (!options.localOnly) {
        await this.sendErasureRequestToBackend();
      }
      
      this.logDataProcessing('data_erased', {
        localOnly: options.localOnly || false,
        timestamp: Date.now()
      });
      
      return true;
    } catch (error) {
      console.error('Data erasure failed:', error);
      return false;
    }
  }
  
  // Right to data portability - export user data
  private exportData(): any {
    const exportData = {
      metadata: {
        exportDate: new Date().toISOString(),
        format: 'JSON',
        version: '1.0'
      },
      personalData: this.collectPersonalData(),
      preferences: this.privacySettings,
      consentHistory: Array.from(this.consentData.entries()).map(([purpose, consent]) => ({
        purpose,
        granted: consent.granted,
        timestamp: new Date(consent.timestamp).toISOString(),
        version: consent.version
      })),
      activityLog: this.dataProcessingLog.map(entry => ({
        activity: entry.activity,
        timestamp: new Date(entry.timestamp).toISOString(),
        details: entry.details
      }))
    };
    
    // Create downloadable file
    const blob = new Blob([JSON.stringify(exportData, null, 2)], {
      type: 'application/json'
    });
    
    const url = URL.createObjectURL(blob);
    const link = document.createElement('a');
    link.href = url;
    link.download = `user-data-export-${Date.now()}.json`;
    link.click();
    
    URL.revokeObjectURL(url);
    
    return exportData;
  }
  
  // Right to restriction - limit data processing
  private restrictProcessing(restrictions: any): boolean {
    try {
      Object.keys(restrictions).forEach(purpose => {
        this.privacySettings[`restrict_${purpose}`] = restrictions[purpose];
      });
      
      this.savePrivacySettings();
      
      this.logDataProcessing('processing_restricted', {
        restrictions,
        timestamp: Date.now()
      });
      
      return true;
    } catch (error) {
      console.error('Processing restriction failed:', error);
      return false;
    }
  }
  
  // Cookie consent banner
  showCookieConsentBanner(): void {
    if (this.hasConsent('cookies')) {
      return; // Already consented
    }
    
    const banner = document.createElement('div');
    banner.className = 'cookie-consent-banner';
    banner.innerHTML = `
      <div class="cookie-consent-content">
        <p>We use cookies to improve your experience. By continuing to use this site, you consent to our use of cookies.</p>
        <div class="cookie-consent-buttons">
          <button class="cookie-accept">Accept All</button>
          <button class="cookie-customize">Customize</button>
          <button class="cookie-decline">Decline</button>
        </div>
      </div>
    `;
    
    banner.style.cssText = `
      position: fixed;
      bottom: 0;
      left: 0;
      right: 0;
      background: #333;
      color: white;
      padding: 20px;
      z-index: 10000;
      box-shadow: 0 -2px 10px rgba(0,0,0,0.3);
    `;
    
    banner.querySelector('.cookie-accept')?.addEventListener('click', () => {
      this.recordConsent('cookies', true);
      this.recordConsent('analytics', true);
      this.recordConsent('marketing', true);
      document.body.removeChild(banner);
    });
    
    banner.querySelector('.cookie-decline')?.addEventListener('click', () => {
      this.recordConsent('cookies', false);
      this.recordConsent('analytics', false);
      this.recordConsent('marketing', false);
      document.body.removeChild(banner);
    });
    
    banner.querySelector('.cookie-customize')?.addEventListener('click', () => {
      document.body.removeChild(banner);
      this.showCookieCustomization();
    });
    
    document.body.appendChild(banner);
  }
  
  // Cookie customization modal
  private showCookieCustomization(): void {
    const modal = this.createConsentModal('cookie_customization', 
      'Customize your cookie preferences', false);
    
    // Add customization content
    const customContent = document.createElement('div');
    customContent.innerHTML = `
      <div class="cookie-categories">
        <div class="cookie-category">
          <label>
            <input type="checkbox" checked disabled> Essential Cookies
            <span>Required for basic site functionality</span>
          </label>
        </div>
        <div class="cookie-category">
          <label>
            <input type="checkbox" id="analytics-cookies"> Analytics Cookies
            <span>Help us understand how visitors interact with our website</span>
          </label>
        </div>
        <div class="cookie-category">
          <label>
            <input type="checkbox" id="marketing-cookies"> Marketing Cookies
            <span>Used to deliver personalized advertisements</span>
          </label>
        </div>
      </div>
    `;
    
    modal.querySelector('.consent-content')?.appendChild(customContent);
    
    modal.querySelector('.consent-accept')?.addEventListener('click', () => {
      const analyticsConsent = (modal.querySelector('#analytics-cookies') as HTMLInputElement)?.checked || false;
      const marketingConsent = (modal.querySelector('#marketing-cookies') as HTMLInputElement)?.checked || false;
      
      this.recordConsent('cookies', true);
      this.recordConsent('analytics', analyticsConsent);
      this.recordConsent('marketing', marketingConsent);
      
      document.body.removeChild(modal);
    });
    
    document.body.appendChild(modal);
  }
  
  // Utility methods
  private createConsentModal(purpose: string, description: string, required: boolean): HTMLElement {
    const modal = document.createElement('div');
    modal.className = 'consent-modal';
    modal.innerHTML = `
      <div class="consent-overlay">
        <div class="consent-dialog">
          <div class="consent-header">
            <h3>Privacy Consent</h3>
          </div>
          <div class="consent-content">
            <p><strong>Purpose:</strong> ${purpose}</p>
            <p>${description}</p>
            ${required ? '<p><em>This consent is required for the service to function.</em></p>' : ''}
          </div>
          <div class="consent-actions">
            <button class="consent-accept">Accept</button>
            ${!required ? '<button class="consent-decline">Decline</button>' : ''}
          </div>
        </div>
      </div>
    `;
    
    modal.style.cssText = `
      position: fixed;
      top: 0;
      left: 0;
      right: 0;
      bottom: 0;
      background: rgba(0,0,0,0.5);
      z-index: 10001;
      display: flex;
      align-items: center;
      justify-content: center;
    `;
    
    return modal;
  }
  
  private initializePrivacySettings(): void {
    this.privacySettings = {
      dataMinimization: true,
      anonymization: true,
      retentionPeriod: 365, // days
      thirdPartySharing: false,
      profileBuilding: false
    };
  }
  
  private loadConsentData(): void {
    try {
      const stored = localStorage.getItem('privacy_consent_data');
      if (stored) {
        const data = JSON.parse(stored);
        this.consentData = new Map(data);
      }
    } catch (error) {
      console.error('Failed to load consent data:', error);
    }
  }
  
  private saveConsentData(): void {
    try {
      const data = Array.from(this.consentData.entries());
      localStorage.setItem('privacy_consent_data', JSON.stringify(data));
    } catch (error) {
      console.error('Failed to save consent data:', error);
    }
  }
  
  private saveProcessingLog(): void {
    try {
      localStorage.setItem('privacy_processing_log', JSON.stringify(this.dataProcessingLog));
    } catch (error) {
      console.error('Failed to save processing log:', error);
    }
  }
  
  private savePrivacySettings(): void {
    try {
      localStorage.setItem('privacy_settings', JSON.stringify(this.privacySettings));
    } catch (error) {
      console.error('Failed to save privacy settings:', error);
    }
  }
  
  private generateLogId(): string {
    return 'log_' + Date.now() + '_' + Math.random().toString(36).substr(2, 9);
  }
  
  private getPrivacyPolicyVersion(): string {
    return '1.0'; // Should be dynamically determined
  }
  
  private getClientIP(): string {
    // In a real implementation, this would be obtained from the server
    return 'client-side-unknown';
  }
  
  private updatePrivacySettings(purpose: string, granted: boolean): void {
    this.privacySettings[purpose] = granted;
    this.savePrivacySettings();
  }
  
  private cleanupDataForPurpose(purpose: string): void {
    // Implement purpose-specific data cleanup
    if (purpose === 'analytics') {
      // Clear analytics data
      this.clearAnalyticsData();
    } else if (purpose === 'marketing') {
      // Clear marketing data
      this.clearMarketingData();
    }
  }
  
  private clearAnalyticsData(): void {
    // Clear analytics cookies and local data
    const analyticsCookies = ['_ga', '_gid', '_gat', '_gtag'];
    analyticsCookies.forEach(cookie => {
      document.cookie = `${cookie}=; expires=Thu, 01 Jan 1970 00:00:00 GMT; path=/`;
    });
  }
  
  private clearMarketingData(): void {
    // Clear marketing cookies and local data
    const marketingCookies = ['_fbp', '_fbc', '__utm'];
    marketingCookies.forEach(cookie => {
      document.cookie = `${cookie}=; expires=Thu, 01 Jan 1970 00:00:00 GMT; path=/`;
    });
  }
  
  private collectPersonalData(): any {
    // Collect personal data from various sources
    return {
      profile: this.getUserProfile(),
      preferences: this.getUserPreferences(),
      activity: this.getUserActivity()
    };
  }
  
  private getUserProfile(): any {
    // Return user profile data
    return {};
  }
  
  private getUserPreferences(): any {
    // Return user preferences
    return this.privacySettings;
  }
  
  private getUserActivity(): any {
    // Return user activity data
    return this.dataProcessingLog.slice(-100); // Last 100 activities
  }
  
  private isPersonalDataField(field: string): boolean {
    const personalDataFields = ['name', 'email', 'phone', 'address', 'birthdate'];
    return personalDataFields.includes(field);
  }
  
  private updatePersonalDataField(field: string, value: any): void {
    // Update personal data field
    if (window.secureStorage) {
      window.secureStorage.setSecureItem(`profile_${field}`, value, {
        encrypt: true,
        sensitive: true
      });
    }
  }
  
  private async sendDataUpdatesToBackend(updates: any): Promise<void> {
    // Send data updates to backend
    await fetch('/api/user/update', {
      method: 'PATCH',
      headers: { 'Content-Type': 'application/json' },
      body: JSON.stringify(updates)
    });
  }
  
  private async sendErasureRequestToBackend(): Promise<void> {
    // Send erasure request to backend
    await fetch('/api/user/erase', {
      method: 'DELETE',
      headers: { 'Content-Type': 'application/json' }
    });
  }
  
  private clearAllCookies(): void {
    document.cookie.split(";").forEach(cookie => {
      const eqPos = cookie.indexOf("=");
      const name = eqPos > -1 ? cookie.substr(0, eqPos).trim() : cookie.trim();
      document.cookie = `${name}=; expires=Thu, 01 Jan 1970 00:00:00 GMT; path=/`;
    });
  }
  
  private getDataRetentionInfo(): any {
    return {
      retentionPeriod: this.privacySettings.retentionPeriod,
      lastCleanup: localStorage.getItem('last_data_cleanup'),
      nextCleanup: new Date(Date.now() + (this.privacySettings.retentionPeriod * 24 * 60 * 60 * 1000)).toISOString()
    };
  }
  
  private setupPrivacyMonitoring(): void {
    // Monitor privacy-related events
    window.addEventListener('beforeunload', () => {
      this.logDataProcessing('session_ended', {
        timestamp: Date.now(),
        duration: Date.now() - (window.sessionStartTime || Date.now())
      });
    });
  }
}
```

### Q20: What are the essential security best practices and frameworks for frontend development?

**Answer:**
Security best practices involve implementing comprehensive security measures, following established frameworks, and maintaining security throughout the development lifecycle.

**Security Best Practices Framework:**
```typescript
// Comprehensive security best practices implementation
class SecurityBestPractices {
  private securityConfig: any = {};
  private securityChecklist: Map<string, boolean> = new Map();
  private vulnerabilityDatabase: any[] = [];
  private securityMetrics: any = {};
  
  constructor() {
    this.initializeSecurityConfig();
    this.loadSecurityChecklist();
    this.setupSecurityMonitoring();
  }
  
  // Security configuration management
  initializeSecurityConfig(): void {
    this.securityConfig = {
      // Content Security Policy
      csp: {
        defaultSrc: ["'self'"],
        scriptSrc: ["'self'", "'unsafe-inline'"],
        styleSrc: ["'self'", "'unsafe-inline'"],
        imgSrc: ["'self'", "data:", "https:"],
        connectSrc: ["'self'"],
        fontSrc: ["'self'"],
        objectSrc: ["'none'"],
        mediaSrc: ["'self'"],
        frameSrc: ["'none'"]
      },
      
      // Security headers
      headers: {
        'Strict-Transport-Security': 'max-age=31536000; includeSubDomains',
        'X-Content-Type-Options': 'nosniff',
        'X-Frame-Options': 'DENY',
        'X-XSS-Protection': '1; mode=block',
        'Referrer-Policy': 'strict-origin-when-cross-origin',
        'Permissions-Policy': 'geolocation=(), microphone=(), camera=()'
      },
      
      // Input validation rules
      validation: {
        maxInputLength: 1000,
        allowedCharacters: /^[a-zA-Z0-9\s\-_@.]+$/,
        forbiddenPatterns: [
          /<script[^>]*>.*?<\/script>/gi,
          /javascript:/gi,
          /on\w+\s*=/gi,
          /eval\s*\(/gi,
          /expression\s*\(/gi
        ]
      },
      
      // Authentication settings
      auth: {
        tokenExpiry: 3600, // 1 hour
        refreshTokenExpiry: 604800, // 7 days
        maxLoginAttempts: 5,
        lockoutDuration: 900, // 15 minutes
        passwordMinLength: 8,
        requireMFA: true
      },
      
      // Session management
      session: {
        timeout: 1800, // 30 minutes
        renewThreshold: 300, // 5 minutes
        secureCookies: true,
        sameSite: 'strict'
      }
    };
  }
  
  // Security checklist implementation
  loadSecurityChecklist(): void {
    const checklist = [
      'implement_https',
      'configure_csp',
      'set_security_headers',
      'validate_inputs',
      'sanitize_outputs',
      'implement_authentication',
      'setup_session_management',
      'enable_csrf_protection',
      'implement_rate_limiting',
      'setup_logging_monitoring',
      'conduct_security_testing',
      'implement_error_handling',
      'secure_data_storage',
      'implement_access_control',
      'setup_vulnerability_scanning',
      'implement_secure_communication',
      'setup_backup_recovery',
      'implement_privacy_controls',
      'conduct_security_training',
      'maintain_security_documentation'
    ];
    
    checklist.forEach(item => {
      this.securityChecklist.set(item, false);
    });
  }
  
  // OWASP Top 10 protection implementation
  implementOWASPProtection(): any {
    const owaspProtections = {
      // A01:2021 – Broken Access Control
      accessControl: {
        implementation: this.implementAccessControl(),
        status: 'implemented'
      },
      
      // A02:2021 – Cryptographic Failures
      cryptography: {
        implementation: this.implementCryptographicControls(),
        status: 'implemented'
      },
      
      // A03:2021 – Injection
      injection: {
        implementation: this.implementInjectionProtection(),
        status: 'implemented'
      },
      
      // A04:2021 – Insecure Design
      secureDesign: {
        implementation: this.implementSecureDesign(),
        status: 'implemented'
      },
      
      // A05:2021 – Security Misconfiguration
      configuration: {
        implementation: this.implementSecureConfiguration(),
        status: 'implemented'
      },
      
      // A06:2021 – Vulnerable and Outdated Components
      components: {
        implementation: this.implementComponentSecurity(),
        status: 'implemented'
      },
      
      // A07:2021 – Identification and Authentication Failures
      authentication: {
        implementation: this.implementAuthenticationSecurity(),
        status: 'implemented'
      },
      
      // A08:2021 – Software and Data Integrity Failures
      integrity: {
        implementation: this.implementIntegrityControls(),
        status: 'implemented'
      },
      
      // A09:2021 – Security Logging and Monitoring Failures
      logging: {
        implementation: this.implementSecurityLogging(),
        status: 'implemented'
      },
      
      // A10:2021 – Server-Side Request Forgery (SSRF)
      ssrf: {
        implementation: this.implementSSRFProtection(),
        status: 'implemented'
      }
    };
    
    return owaspProtections;
  }
  
  // Access control implementation
  private implementAccessControl(): any {
    return {
      roleBasedAccess: {
        roles: ['admin', 'user', 'guest'],
        permissions: {
          admin: ['read', 'write', 'delete', 'manage'],
          user: ['read', 'write'],
          guest: ['read']
        }
      },
      
      resourceProtection: {
        checkPermission: (resource: string, action: string, userRole: string): boolean => {
          const permissions = this.securityConfig.auth.permissions?.[userRole] || [];
          return permissions.includes(action);
        },
        
        enforceAccess: (element: HTMLElement, requiredRole: string): void => {
          const userRole = this.getCurrentUserRole();
          if (!this.hasRole(userRole, requiredRole)) {
            element.style.display = 'none';
            element.setAttribute('aria-hidden', 'true');
          }
        }
      },
      
      urlProtection: {
        protectedRoutes: ['/admin', '/settings', '/profile'],
        checkRouteAccess: (route: string): boolean => {
          const userRole = this.getCurrentUserRole();
          const routePermissions = this.getRoutePermissions(route);
          return routePermissions.includes(userRole);
        }
      }
    };
  }
  
  // Cryptographic controls
  private implementCryptographicControls(): any {
    return {
      encryption: {
        algorithm: 'AES-GCM',
        keyLength: 256,
        
        encryptData: async (data: string, key: CryptoKey): Promise<string> => {
          const encoder = new TextEncoder();
          const dataBuffer = encoder.encode(data);
          const iv = crypto.getRandomValues(new Uint8Array(12));
          
          const encrypted = await crypto.subtle.encrypt(
            { name: 'AES-GCM', iv },
            key,
            dataBuffer
          );
          
          const combined = new Uint8Array(iv.length + encrypted.byteLength);
          combined.set(iv);
          combined.set(new Uint8Array(encrypted), iv.length);
          
          return btoa(String.fromCharCode(...combined));
        },
        
        decryptData: async (encryptedData: string, key: CryptoKey): Promise<string> => {
          const combined = new Uint8Array(
            atob(encryptedData).split('').map(char => char.charCodeAt(0))
          );
          
          const iv = combined.slice(0, 12);
          const encrypted = combined.slice(12);
          
          const decrypted = await crypto.subtle.decrypt(
            { name: 'AES-GCM', iv },
            key,
            encrypted
          );
          
          return new TextDecoder().decode(decrypted);
        }
      },
      
      hashing: {
        algorithm: 'SHA-256',
        
        hashData: async (data: string): Promise<string> => {
          const encoder = new TextEncoder();
          const dataBuffer = encoder.encode(data);
          const hashBuffer = await crypto.subtle.digest('SHA-256', dataBuffer);
          const hashArray = Array.from(new Uint8Array(hashBuffer));
          return hashArray.map(b => b.toString(16).padStart(2, '0')).join('');
        },
        
        verifyHash: async (data: string, hash: string): Promise<boolean> => {
          const computedHash = await this.hashData(data);
          return computedHash === hash;
        }
      },
      
      keyManagement: {
        generateKey: async (): Promise<CryptoKey> => {
          return await crypto.subtle.generateKey(
            { name: 'AES-GCM', length: 256 },
            true,
            ['encrypt', 'decrypt']
          );
        },
        
        exportKey: async (key: CryptoKey): Promise<string> => {
          const exported = await crypto.subtle.exportKey('raw', key);
          return btoa(String.fromCharCode(...new Uint8Array(exported)));
        },
        
        importKey: async (keyData: string): Promise<CryptoKey> => {
          const keyBuffer = new Uint8Array(
            atob(keyData).split('').map(char => char.charCodeAt(0))
          );
          
          return await crypto.subtle.importKey(
            'raw',
            keyBuffer,
            { name: 'AES-GCM' },
            true,
            ['encrypt', 'decrypt']
          );
        }
      }
    };
  }
  
  // Injection protection
  private implementInjectionProtection(): any {
    return {
      xssProtection: {
        sanitizeHTML: (html: string): string => {
          const div = document.createElement('div');
          div.textContent = html;
          return div.innerHTML;
        },
        
        validateInput: (input: string): boolean => {
          const forbiddenPatterns = this.securityConfig.validation.forbiddenPatterns;
          return !forbiddenPatterns.some(pattern => pattern.test(input));
        },
        
        escapeHTML: (text: string): string => {
          const div = document.createElement('div');
          div.appendChild(document.createTextNode(text));
          return div.innerHTML;
        }
      },
      
      sqlInjectionProtection: {
        parameterizeQuery: (query: string, params: any[]): string => {
          // This would typically be handled by the backend
          // Frontend should validate and sanitize inputs
          return query.replace(/\?/g, () => {
            const param = params.shift();
            return typeof param === 'string' ? `'${param.replace(/'/g, "''")}'` : param;
          });
        },
        
        validateSQLInput: (input: string): boolean => {
          const sqlPatterns = [
            /('|(\-\-)|(;)|(\||\|)|(\*|\*))/i,
            /(union|select|insert|delete|update|drop|create|alter|exec|execute)/i
          ];
          return !sqlPatterns.some(pattern => pattern.test(input));
        }
      },
      
      commandInjectionProtection: {
        validateCommand: (command: string): boolean => {
          const dangerousChars = /[;&|`$(){}\[\]<>]/;
          return !dangerousChars.test(command);
        },
        
        sanitizeCommand: (command: string): string => {
          return command.replace(/[;&|`$(){}\[\]<>]/g, '');
        }
      }
    };
  }
  
  // Secure design implementation
  private implementSecureDesign(): any {
    return {
      principleOfLeastPrivilege: {
        enforceMinimalPermissions: (user: any): any => {
          const basePermissions = ['read'];
          const rolePermissions = this.getRolePermissions(user.role);
          return [...basePermissions, ...rolePermissions];
        }
      },
      
      defenseInDepth: {
        layers: [
          'input_validation',
          'authentication',
          'authorization',
          'encryption',
          'logging',
          'monitoring'
        ],
        
        validateAllLayers: (): boolean => {
          return this.layers.every(layer => this.isLayerImplemented(layer));
        }
      },
      
      failSecure: {
        handleError: (error: Error): void => {
          // Log error securely
          this.logSecurityEvent({
            type: 'error',
            message: error.message,
            timestamp: Date.now()
          });
          
          // Fail to secure state
          this.redirectToSecurePage();
        }
      }
    };
  }
  
  // Security configuration
  private implementSecureConfiguration(): any {
    return {
      environmentConfiguration: {
        development: {
          debug: true,
          logging: 'verbose',
          security: 'relaxed'
        },
        production: {
          debug: false,
          logging: 'error',
          security: 'strict'
        }
      },
      
      securityHeaders: this.securityConfig.headers,
      
      contentSecurityPolicy: this.securityConfig.csp,
      
      configurationValidation: {
        validateConfig: (): boolean => {
          const requiredHeaders = Object.keys(this.securityConfig.headers);
          return requiredHeaders.every(header => 
            document.querySelector(`meta[http-equiv="${header}"]`) !== null
          );
        }
      }
    };
  }
  
  // Component security
  private implementComponentSecurity(): any {
    return {
      dependencyScanning: {
        scanDependencies: async (): Promise<any[]> => {
          // This would typically integrate with tools like npm audit
          const vulnerabilities = [];
          
          try {
            const response = await fetch('/api/security/dependencies');
            const data = await response.json();
            return data.vulnerabilities || [];
          } catch (error) {
            console.error('Dependency scan failed:', error);
            return vulnerabilities;
          }
        },
        
        updateDependencies: async (): Promise<boolean> => {
          try {
            // Trigger dependency update process
            const response = await fetch('/api/security/update-dependencies', {
              method: 'POST'
            });
            return response.ok;
          } catch (error) {
            console.error('Dependency update failed:', error);
            return false;
          }
        }
      },
      
      integrityChecking: {
        verifyIntegrity: (resource: string, expectedHash: string): Promise<boolean> => {
          return fetch(resource)
            .then(response => response.text())
            .then(content => this.hashData(content))
            .then(hash => hash === expectedHash)
            .catch(() => false);
        }
      }
    };
  }
  
  // Authentication security
  private implementAuthenticationSecurity(): any {
    return {
      passwordSecurity: {
        validatePassword: (password: string): any => {
          const requirements = {
            minLength: password.length >= this.securityConfig.auth.passwordMinLength,
            hasUppercase: /[A-Z]/.test(password),
            hasLowercase: /[a-z]/.test(password),
            hasNumbers: /\d/.test(password),
            hasSpecialChars: /[!@#$%^&*(),.?":{}|<>]/.test(password)
          };
          
          const score = Object.values(requirements).filter(Boolean).length;
          
          return {
            isValid: score >= 4,
            score,
            requirements,
            strength: score < 3 ? 'weak' : score < 5 ? 'medium' : 'strong'
          };
        },
        
        generateSecurePassword: (length: number = 12): string => {
          const charset = 'abcdefghijklmnopqrstuvwxyzABCDEFGHIJKLMNOPQRSTUVWXYZ0123456789!@#$%^&*';
          let password = '';
          
          for (let i = 0; i < length; i++) {
            const randomIndex = Math.floor(Math.random() * charset.length);
            password += charset[randomIndex];
          }
          
          return password;
        }
      },
      
      sessionSecurity: {
        generateSessionToken: (): string => {
          const array = new Uint8Array(32);
          crypto.getRandomValues(array);
          return Array.from(array, byte => byte.toString(16).padStart(2, '0')).join('');
        },
        
        validateSession: (token: string): boolean => {
          // Validate session token format and expiry
          const sessionData = this.getSessionData(token);
          if (!sessionData) return false;
          
          const now = Date.now();
          const expiry = sessionData.timestamp + (this.securityConfig.session.timeout * 1000);
          
          return now < expiry;
        }
      }
    };
  }
  
  // Integrity controls
  private implementIntegrityControls(): any {
    return {
      codeIntegrity: {
        verifyScriptIntegrity: (scriptElement: HTMLScriptElement): boolean => {
          const integrity = scriptElement.getAttribute('integrity');
          if (!integrity) return false;
          
          // Verify SRI hash
          return this.verifySRIHash(scriptElement.src, integrity);
        }
      },
      
      dataIntegrity: {
        signData: async (data: any): Promise<string> => {
          const jsonData = JSON.stringify(data);
          return await this.hashData(jsonData);
        },
        
        verifyDataSignature: async (data: any, signature: string): Promise<boolean> => {
          const computedSignature = await this.signData(data);
          return computedSignature === signature;
        }
      }
    };
  }
  
  // Security logging
  private implementSecurityLogging(): any {
    return {
      eventLogging: {
        logSecurityEvent: (event: any): void => {
          const logEntry = {
            id: this.generateEventId(),
            timestamp: Date.now(),
            type: event.type,
            severity: event.severity || 'info',
            source: event.source || 'frontend',
            details: event.details,
            userAgent: navigator.userAgent,
            url: window.location.href
          };
          
          // Store locally
          this.storeLogEntry(logEntry);
          
          // Send to monitoring system
          this.sendToMonitoring(logEntry);
        }
      },
      
      auditTrail: {
        logUserAction: (action: string, details: any): void => {
          this.logSecurityEvent({
            type: 'user_action',
            severity: 'info',
            details: { action, ...details }
          });
        }
      }
    };
  }
  
  // SSRF protection
  private implementSSRFProtection(): any {
    return {
      urlValidation: {
        validateURL: (url: string): boolean => {
          try {
            const urlObj = new URL(url);
            
            // Check against allowed domains
            const allowedDomains = ['api.example.com', 'cdn.example.com'];
            if (!allowedDomains.includes(urlObj.hostname)) {
              return false;
            }
            
            // Check protocol
            if (!['https:', 'http:'].includes(urlObj.protocol)) {
              return false;
            }
            
            return true;
          } catch {
            return false;
          }
        }
      }
    };
  }
  
  // Security metrics and reporting
  generateSecurityReport(): any {
    const report = {
      timestamp: Date.now(),
      securityScore: this.calculateSecurityScore(),
      checklistCompletion: this.getChecklistCompletion(),
      vulnerabilities: this.getVulnerabilities(),
      recommendations: this.getSecurityRecommendations(),
      compliance: this.checkCompliance()
    };
    
    return report;
  }
  
  private calculateSecurityScore(): number {
    const completedChecks = Array.from(this.securityChecklist.values())
      .filter(Boolean).length;
    const totalChecks = this.securityChecklist.size;
    
    return Math.round((completedChecks / totalChecks) * 100);
  }
  
  private getChecklistCompletion(): any {
    const completion = {};
    this.securityChecklist.forEach((completed, item) => {
      completion[item] = completed;
    });
    return completion;
  }
  
  private getVulnerabilities(): any[] {
    return this.vulnerabilityDatabase.filter(vuln => 
      vuln.status === 'open' && vuln.severity === 'high'
    );
  }
  
  private getSecurityRecommendations(): string[] {
    const recommendations = [];
    
    if (!this.securityChecklist.get('implement_https')) {
      recommendations.push('Implement HTTPS across all pages');
    }
    
    if (!this.securityChecklist.get('configure_csp')) {
      recommendations.push('Configure Content Security Policy');
    }
    
    if (!this.securityChecklist.get('setup_logging_monitoring')) {
      recommendations.push('Set up comprehensive security logging and monitoring');
    }
    
    return recommendations;
  }
  
  private checkCompliance(): any {
    return {
      owasp: this.checkOWASPCompliance(),
      gdpr: this.checkGDPRCompliance(),
      pci: this.checkPCICompliance()
    };
  }
  
  // Utility methods
  private getCurrentUserRole(): string {
    // Get current user role from session/token
    return 'user'; // Placeholder
  }
  
  private hasRole(userRole: string, requiredRole: string): boolean {
    const roleHierarchy = { admin: 3, user: 2, guest: 1 };
    return roleHierarchy[userRole] >= roleHierarchy[requiredRole];
  }
  
  private getRoutePermissions(route: string): string[] {
    const routePermissions = {
      '/admin': ['admin'],
      '/settings': ['admin', 'user'],
      '/profile': ['admin', 'user']
    };
    return routePermissions[route] || ['guest', 'user', 'admin'];
  }
  
  private getRolePermissions(role: string): string[] {
    const permissions = {
      admin: ['read', 'write', 'delete', 'manage'],
      user: ['read', 'write'],
      guest: ['read']
    };
    return permissions[role] || [];
  }
  
  private isLayerImplemented(layer: string): boolean {
    return this.securityChecklist.get(layer) || false;
  }
  
  private redirectToSecurePage(): void {
    window.location.href = '/error?type=security';
  }
  
  private async hashData(data: string): Promise<string> {
    const encoder = new TextEncoder();
    const dataBuffer = encoder.encode(data);
    const hashBuffer = await crypto.subtle.digest('SHA-256', dataBuffer);
    const hashArray = Array.from(new Uint8Array(hashBuffer));
    return hashArray.map(b => b.toString(16).padStart(2, '0')).join('');
  }
  
  private verifySRIHash(url: string, integrity: string): boolean {
    // Simplified SRI verification
    return integrity.startsWith('sha256-') || integrity.startsWith('sha384-') || integrity.startsWith('sha512-');
  }
  
  private generateEventId(): string {
    return 'evt_' + Date.now() + '_' + Math.random().toString(36).substr(2, 9);
  }
  
  private storeLogEntry(entry: any): void {
    const logs = JSON.parse(localStorage.getItem('security_logs') || '[]');
    logs.push(entry);
    
    // Keep only last 1000 entries
    if (logs.length > 1000) {
      logs.splice(0, logs.length - 1000);
    }
    
    localStorage.setItem('security_logs', JSON.stringify(logs));
  }
  
  private sendToMonitoring(entry: any): void {
    // Send to external monitoring system
    if (window.securityMonitor) {
      window.securityMonitor.logSecurityEvent(entry);
    }
  }
  
  private getSessionData(token: string): any {
    // Get session data from storage or API
    const sessions = JSON.parse(localStorage.getItem('sessions') || '{}');
    return sessions[token];
  }
  
  private checkOWASPCompliance(): boolean {
    const owaspChecks = [
      'implement_access_control',
      'implement_cryptography',
      'prevent_injection',
      'secure_design',
      'secure_configuration',
      'component_security',
      'authentication_security',
      'integrity_controls',
      'security_logging',
      'ssrf_protection'
    ];
    
    return owaspChecks.every(check => this.securityChecklist.get(check));
  }
  
  private checkGDPRCompliance(): boolean {
    return this.securityChecklist.get('implement_privacy_controls') || false;
  }
  
  private checkPCICompliance(): boolean {
    const pciChecks = [
      'implement_encryption',
      'secure_data_storage',
      'implement_access_control',
      'security_logging'
    ];
    
    return pciChecks.every(check => this.securityChecklist.get(check));
  }
  
  private setupSecurityMonitoring(): void {
    // Set up real-time security monitoring
    window.addEventListener('error', (event) => {
      this.logSecurityEvent({
        type: 'javascript_error',
        severity: 'warning',
        details: {
          message: event.message,
          filename: event.filename,
          lineno: event.lineno,
          colno: event.colno
        }
      });
    });
    
    // Monitor for suspicious activities
    let clickCount = 0;
    window.addEventListener('click', () => {
      clickCount++;
      if (clickCount > 100) { // Suspicious rapid clicking
        this.logSecurityEvent({
          type: 'suspicious_activity',
          severity: 'warning',
          details: { activity: 'rapid_clicking', count: clickCount }
        });
        clickCount = 0;
      }
    });
  }
}
```

---
```<|MERGE_RESOLUTION|>--- conflicted
+++ resolved
@@ -1,7 +1,6 @@
 # Web Security Interview Questions
 
 ## Table of Contents
-<<<<<<< HEAD
 
 1. [What are the OWASP Top 10 security vulnerabilities?](#q1-what-are-the-owasp-top-10-security-vulnerabilities)
 2. [How do you implement secure authentication and authorization?](#q2-how-do-you-implement-secure-authentication-and-authorization)
@@ -10,396 +9,6 @@
 5. [How do you implement advanced threat detection and security monitoring?](#q5-how-do-you-implement-advanced-threat-detection-and-security-monitoring)
 6. [How do you implement advanced security monitoring and incident response automation?](#q6-how-do-you-implement-advanced-security-monitoring-and-incident-response-automation)
 7. [How do you implement comprehensive security compliance and audit frameworks?](#q7-how-do-you-implement-comprehensive-security-compliance-and-audit-frameworks)
-=======
-1. [Security Fundamentals](#security-fundamentals)
-2. [Authentication & Authorization](#authentication--authorization)
-3. [Cross-Site Scripting (XSS)](#cross-site-scripting-xss)
-4. [Cross-Site Request Forgery (CSRF)](#cross-site-request-forgery-csrf)
-5. [Content Security Policy (CSP)](#content-security-policy-csp)
-6. [HTTPS & TLS](#https--tls)
-7. [Input Validation & Sanitization](#input-validation--sanitization)
-8. [Session Management](#session-management)
-9. [API Security](#api-security)
-10. [Security Headers](#security-headers)
-11. [Secure File Handling](#secure-file-handling)
-12. [Security Headers & CSP](#security-headers--csp)
-13. [Secure Session Management](#secure-session-management)
-14. [Security Testing](#security-testing)
-15. [Secure Authentication & MFA](#secure-authentication--mfa)
-16. [Secure Coding Practices](#secure-coding-practices)
-17. [Security Monitoring](#security-monitoring)
-18. [Secure Deployment](#secure-deployment)
-19. [Secure Client Storage](#secure-client-storage)
-20. [Privacy Compliance](#privacy-compliance)
-21. [Security Best Practices](#security-best-practices)
-
-### Q9: How do you implement secure API communication and protect against API vulnerabilities?
-
-**Answer:**
-Secure API communication involves implementing proper authentication, encryption, rate limiting, and protection against common API vulnerabilities.
-
-**API Security Implementation:**
-```typescript
-// Secure API client with comprehensive security features
-class SecureAPIClient {
-  private baseURL: string;
-  private authToken: string | null = null;
-  private refreshToken: string | null = null;
-  private rateLimiter: Map<string, number[]> = new Map();
-  private readonly MAX_REQUESTS_PER_MINUTE = 60;
-  private readonly REQUEST_TIMEOUT = 30000;
-  
-  constructor(baseURL: string) {
-    this.baseURL = baseURL;
-    this.setupInterceptors();
-  }
-  
-  private setupInterceptors(): void {
-    // Add request interceptor for authentication
-    this.addRequestInterceptor();
-    
-    // Add response interceptor for error handling
-    this.addResponseInterceptor();
-  }
-  
-  private addRequestInterceptor(): void {
-    // This would be implemented with your HTTP client library
-    // Example with fetch wrapper
-  }
-  
-  private addResponseInterceptor(): void {
-    // Handle token refresh, rate limiting, etc.
-  }
-  
-  async authenticate(credentials: { username: string; password: string }): Promise<void> {
-    try {
-      const response = await this.secureRequest('/auth/login', {
-        method: 'POST',
-        body: JSON.stringify(credentials),
-        headers: {
-          'Content-Type': 'application/json'
-        }
-      });
-      
-      if (response.ok) {
-        const data = await response.json();
-        this.authToken = data.accessToken;
-        this.refreshToken = data.refreshToken;
-        
-        // Store tokens securely
-        await this.storeTokensSecurely(data.accessToken, data.refreshToken);
-      } else {
-        throw new Error('Authentication failed');
-      }
-    } catch (error) {
-      console.error('Authentication error:', error);
-      throw error;
-    }
-  }
-  
-  private async storeTokensSecurely(accessToken: string, refreshToken: string): Promise<void> {
-    // Use secure storage (encrypted)
-    const secureStorage = new SecureDataManager();
-    await secureStorage.storeSecureData('access_token', accessToken);
-    await secureStorage.storeSecureData('refresh_token', refreshToken);
-  }
-  
-  private async getStoredTokens(): Promise<{ accessToken: string | null; refreshToken: string | null }> {
-    const secureStorage = new SecureDataManager();
-    const accessToken = await secureStorage.retrieveSecureData<string>('access_token');
-    const refreshToken = await secureStorage.retrieveSecureData<string>('refresh_token');
-    
-    return { accessToken, refreshToken };
-  }
-  
-  private checkRateLimit(endpoint: string): boolean {
-    const now = Date.now();
-    const requests = this.rateLimiter.get(endpoint) || [];
-    
-    // Remove requests older than 1 minute
-    const recentRequests = requests.filter(time => now - time < 60000);
-    
-    if (recentRequests.length >= this.MAX_REQUESTS_PER_MINUTE) {
-      return false;
-    }
-    
-    recentRequests.push(now);
-    this.rateLimiter.set(endpoint, recentRequests);
-    return true;
-  }
-  
-  private async secureRequest(endpoint: string, options: RequestInit): Promise<Response> {
-    // Check rate limiting
-    if (!this.checkRateLimit(endpoint)) {
-      throw new Error('Rate limit exceeded');
-    }
-    
-    // Prepare secure headers
-    const secureHeaders = {
-      'Content-Type': 'application/json',
-      'X-Requested-With': 'XMLHttpRequest',
-      'X-Content-Type-Options': 'nosniff',
-      'X-Frame-Options': 'DENY',
-      'X-XSS-Protection': '1; mode=block',
-      ...options.headers
-    };
-    
-    // Add authentication if available
-    if (this.authToken) {
-      secureHeaders['Authorization'] = `Bearer ${this.authToken}`;
-    }
-    
-    // Create abort controller for timeout
-    const controller = new AbortController();
-    const timeoutId = setTimeout(() => controller.abort(), this.REQUEST_TIMEOUT);
-    
-    try {
-      const response = await fetch(`${this.baseURL}${endpoint}`, {
-        ...options,
-        headers: secureHeaders,
-        credentials: 'same-origin',
-        signal: controller.signal
-      });
-      
-      clearTimeout(timeoutId);
-      
-      // Handle token refresh if needed
-      if (response.status === 401 && this.refreshToken) {
-        await this.refreshAuthToken();
-        // Retry the request with new token
-        return this.secureRequest(endpoint, options);
-      }
-      
-      return response;
-    } catch (error) {
-      clearTimeout(timeoutId);
-      throw error;
-    }
-  }
-  
-  private async refreshAuthToken(): Promise<void> {
-    try {
-      const response = await fetch(`${this.baseURL}/auth/refresh`, {
-        method: 'POST',
-        headers: {
-          'Content-Type': 'application/json',
-          'Authorization': `Bearer ${this.refreshToken}`
-        },
-        credentials: 'same-origin'
-      });
-      
-      if (response.ok) {
-        const data = await response.json();
-        this.authToken = data.accessToken;
-        await this.storeTokensSecurely(data.accessToken, this.refreshToken!);
-      } else {
-        // Refresh failed, redirect to login
-        this.logout();
-        window.location.href = '/login';
-      }
-    } catch (error) {
-      console.error('Token refresh failed:', error);
-      this.logout();
-    }
-  }
-  
-  async get<T>(endpoint: string): Promise<T> {
-    const response = await this.secureRequest(endpoint, { method: 'GET' });
-    
-    if (!response.ok) {
-      throw new Error(`GET request failed: ${response.statusText}`);
-    }
-    
-    return response.json();
-  }
-  
-  async post<T>(endpoint: string, data: any): Promise<T> {
-    // Validate and sanitize data
-    const sanitizedData = this.sanitizeRequestData(data);
-    
-    const response = await this.secureRequest(endpoint, {
-      method: 'POST',
-      body: JSON.stringify(sanitizedData)
-    });
-    
-    if (!response.ok) {
-      throw new Error(`POST request failed: ${response.statusText}`);
-    }
-    
-    return response.json();
-  }
-  
-  async put<T>(endpoint: string, data: any): Promise<T> {
-    const sanitizedData = this.sanitizeRequestData(data);
-    
-    const response = await this.secureRequest(endpoint, {
-      method: 'PUT',
-      body: JSON.stringify(sanitizedData)
-    });
-    
-    if (!response.ok) {
-      throw new Error(`PUT request failed: ${response.statusText}`);
-    }
-    
-    return response.json();
-  }
-  
-  async delete<T>(endpoint: string): Promise<T> {
-    const response = await this.secureRequest(endpoint, { method: 'DELETE' });
-    
-    if (!response.ok) {
-      throw new Error(`DELETE request failed: ${response.statusText}`);
-    }
-    
-    return response.json();
-  }
-  
-  private sanitizeRequestData(data: any): any {
-    if (typeof data !== 'object' || data === null) {
-      return data;
-    }
-    
-    const sanitized = { ...data };
-    
-    Object.keys(sanitized).forEach(key => {
-      if (typeof sanitized[key] === 'string') {
-        sanitized[key] = InputSanitizer.sanitizeHTML(sanitized[key]);
-      } else if (typeof sanitized[key] === 'object') {
-        sanitized[key] = this.sanitizeRequestData(sanitized[key]);
-      }
-    });
-    
-    return sanitized;
-  }
-  
-  logout(): void {
-    this.authToken = null;
-    this.refreshToken = null;
-    
-    // Clear stored tokens
-    const secureStorage = new SecureDataManager();
-    secureStorage.clearSecureData('access_token');
-    secureStorage.clearSecureData('refresh_token');
-  }
-}
-
-// API request validation and schema enforcement
-class APIValidator {
-  private schemas: Map<string, any> = new Map();
-  
-  registerSchema(endpoint: string, schema: any): void {
-    this.schemas.set(endpoint, schema);
-  }
-  
-  validateRequest(endpoint: string, data: any): { valid: boolean; errors: string[] } {
-    const schema = this.schemas.get(endpoint);
-    if (!schema) {
-      return { valid: true, errors: [] };
-    }
-    
-    return this.validateAgainstSchema(data, schema);
-  }
-  
-  private validateAgainstSchema(data: any, schema: any): { valid: boolean; errors: string[] } {
-    const errors: string[] = [];
-    
-    // Basic validation logic (you might want to use a library like Joi or Yup)
-    if (schema.required) {
-      schema.required.forEach((field: string) => {
-        if (!(field in data) || data[field] === null || data[field] === undefined) {
-          errors.push(`Required field '${field}' is missing`);
-        }
-      });
-    }
-    
-    if (schema.properties) {
-      Object.keys(schema.properties).forEach(field => {
-        if (field in data) {
-          const fieldSchema = schema.properties[field];
-          const fieldValue = data[field];
-          
-          // Type validation
-          if (fieldSchema.type && typeof fieldValue !== fieldSchema.type) {
-            errors.push(`Field '${field}' must be of type ${fieldSchema.type}`);
-          }
-          
-          // Length validation for strings
-          if (fieldSchema.type === 'string' && typeof fieldValue === 'string') {
-            if (fieldSchema.minLength && fieldValue.length < fieldSchema.minLength) {
-              errors.push(`Field '${field}' must be at least ${fieldSchema.minLength} characters`);
-            }
-            if (fieldSchema.maxLength && fieldValue.length > fieldSchema.maxLength) {
-              errors.push(`Field '${field}' must be at most ${fieldSchema.maxLength} characters`);
-            }
-          }
-          
-          // Pattern validation
-          if (fieldSchema.pattern && typeof fieldValue === 'string') {
-            const regex = new RegExp(fieldSchema.pattern);
-            if (!regex.test(fieldValue)) {
-              errors.push(`Field '${field}' does not match required pattern`);
-            }
-          }
-        }
-      });
-    }
-    
-    return { valid: errors.length === 0, errors };
-  }
-}
-```
-
-**Backend API Security Considerations:**
-```typescript
-// Example Express.js middleware for API security
-interface SecurityMiddleware {
-  // Rate limiting
-  rateLimit: (options: { windowMs: number; max: number }) => any;
-  
-  // CORS configuration
-  cors: (options: { origin: string[]; credentials: boolean }) => any;
-  
-  // Helmet for security headers
-  helmet: () => any;
-  
-  // Input validation
-  validateInput: (schema: any) => any;
-  
-  // Authentication middleware
-  authenticate: () => any;
-  
-  // Authorization middleware
-  authorize: (permissions: string[]) => any;
-}
-
-// Example usage in Express.js
-const securityConfig = {
-  rateLimit: {
-    windowMs: 15 * 60 * 1000, // 15 minutes
-    max: 100 // limit each IP to 100 requests per windowMs
-  },
-  cors: {
-    origin: ['https://yourdomain.com'],
-    credentials: true
-  },
-  helmet: {
-    contentSecurityPolicy: {
-      directives: {
-        defaultSrc: ["'self'"],
-        styleSrc: ["'self'", "'unsafe-inline'"],
-        scriptSrc: ["'self'"],
-        imgSrc: ["'self'", "data:", "https:"],
-        connectSrc: ["'self'"],
-        fontSrc: ["'self'"],
-        objectSrc: ["'none'"],
-        mediaSrc: ["'self'"],
-        frameSrc: ["'none'"]
-      }
-    }
-  }
-};
-```
->>>>>>> 2658dc05
 
 ---
 
