<!DOCTYPE html>
<html lang="en">
<head>
    <meta charset="UTF-8">
    <meta name="viewport" content="width=device-width, initial-scale=1.0">
    <meta name="description" content="Premium Tech Interview Guide - Master your technical interviews with our comprehensive guide">
    <meta name="theme-color" content="#000000">
    <title>Tech Interview Guide - Master Your Technical Interviews</title>
    
    <!-- PWA Support -->
    <link rel="manifest" href="/manifest.json">
    <link rel="apple-touch-icon" href="/assets/icons/apple-touch-icon.svg">
    
    <!-- Fonts -->
    <link href="https://fonts.googleapis.com/css2?family=Inter:wght@300;400;500;600;700;800&display=swap" rel="stylesheet">
    
    <style>
        * {
            margin: 0;
            padding: 0;
            box-sizing: border-box;
        }
        
        :root {
            --primary: #2a2a2a;
            --primary-dark: #374151;
            --secondary: #4b5563;
            --accent: #6b7280;
            --gold: #22c55e;
            --text-primary: #f9fafb;
            --text-secondary: #d1d5db;
            --text-muted: #9ca3af;
            --bg-primary: #1f2937;
            --bg-secondary: #374151;
            --bg-card: #4b5563;
            --shadow: 0 20px 25px -5px rgba(31, 41, 55, 0.5), 0 10px 10px -5px rgba(31, 41, 55, 0.3);
            --shadow-lg: 0 25px 50px -12px rgba(31, 41, 55, 0.8);
            --shadow-gold: 0 0 30px rgba(34, 197, 94, 0.3);
        }
        
        body {
            font-family: 'Inter', sans-serif;
            line-height: 1.6;
            color: var(--text-primary);
            background: var(--bg-primary);
            overflow-x: hidden;
        }
        
        /* Navigation */
        .navbar {
            position: fixed;
            top: 0;
            width: 100%;
            background: transparent;
            backdrop-filter: none;
            border-bottom: 1px solid transparent;
            z-index: 1000;
            transition: all 0.3s ease;
        }
        
        .navbar.scrolled {
          background: rgba(75, 85, 99, 0.95);
          backdrop-filter: blur(10px);
          border-bottom: 1px solid var(--border-color);
        }
        
        .nav-container {
            max-width: 1200px;
            margin: 0 auto;
            padding: 0.5rem 2rem;
            display: flex;
            justify-content: space-between;
            align-items: center;
            height: 60px;
        }
        
        .logo {
            font-size: 1.5rem;
            font-weight: 800;
            color: var(--gold);
            text-decoration: none;
            text-shadow: var(--shadow-gold);
        }
        
        .nav-links {
            display: flex;
            gap: 2rem;
            list-style: none;
        }
        
        .nav-links a {
            text-decoration: none;
            color: var(--text-primary);
            font-weight: 500;
            transition: all 0.3s ease;
            position: relative;
        }
        
        .nav-links a:hover {
            color: var(--gold);
            text-shadow: 0 0 10px rgba(255, 215, 0, 0.5);
        }
        
        .nav-links a::after {
            content: '';
            position: absolute;
            bottom: -5px;
            left: 0;
            width: 0;
            height: 2px;
            background: var(--gold);
            transition: width 0.3s ease;
        }
        
        .nav-links a:hover::after {
            width: 100%;
        }
        
        .cta-button {
            background: linear-gradient(135deg, var(--gold), #ffed4e);
            color: var(--primary);
            padding: 0.75rem 1.5rem;
            border: none;
            border-radius: 50px;
            font-weight: 600;
            text-decoration: none;
            transition: all 0.3s ease;
            box-shadow: var(--shadow-gold);
        }
        
        .cta-button:hover {
            transform: translateY(-2px);
            box-shadow: var(--shadow-gold), var(--shadow-lg);
            background: linear-gradient(135deg, #ffed4e, var(--gold));
        }
        
        /* Hero Section with Carousel */
        .hero {
            height: 100vh;
            position: relative;
            overflow: hidden;
            display: flex;
            align-items: center;
            justify-content: center;
            background: linear-gradient(135deg, var(--bg-primary) 0%, var(--bg-secondary) 50%, var(--secondary) 100%);
            animation: fadeInUp 1s ease-out;
        }
        
        .carousel {
            position: absolute;
            top: 0;
            left: 0;
            width: 100%;
            height: 100%;
            z-index: -1;
        }
        
        .carousel-slide {
            position: absolute;
            top: 0;
            left: 0;
            width: 100%;
            height: 100%;
            opacity: 0;
            transition: opacity 1s ease-in-out;
            background-size: cover;
            background-position: center;
            background-repeat: no-repeat;
            display: flex;
            align-items: center;
            justify-content: center;
        }
        
        .carousel-slide.active {
            opacity: 1;
        }
        
        .carousel-content {
            text-align: center;
            color: white;
            z-index: 2;
        }
        
        .carousel-icon {
            width: 120px;
            height: 120px;
            margin: 0 auto 20px;
            filter: drop-shadow(0 4px 8px rgba(0,0,0,0.3));
            animation: float 3s ease-in-out infinite;
        }
        
        .carousel-content h3 {
            font-size: 1.8rem;
            font-weight: 600;
            margin: 0;
            text-shadow: 0 2px 4px rgba(0,0,0,0.5);
        }
        
        .carousel-slide::before {
            content: '';
            position: absolute;
            top: 0;
            left: 0;
            width: 100%;
            height: 100%;
            background: radial-gradient(circle at center, rgba(255, 215, 0, 0.1) 0%, rgba(0, 0, 0, 0.8) 70%);
            z-index: 1;
        }
        
        .hero-content {
            text-align: center;
            color: var(--text-primary);
            z-index: 2;
            max-width: 800px;
            padding: 0 2rem;
            animation: fadeInUp 1s ease-out;
        }
        
        .hero-title {
            font-size: 4rem;
            font-weight: 800;
            margin-bottom: 1rem;
            background: linear-gradient(135deg, var(--gold), #34d399);
            -webkit-background-clip: text;
            -webkit-text-fill-color: transparent;
            background-clip: text;
            text-shadow: 0 0 30px rgba(34, 197, 94, 0.5);
            animation: slideInLeft 1s ease-out 0.3s both;
        }
        
        .hero-subtitle {
            font-size: 1.5rem;
            margin-bottom: 2rem;
            color: var(--text-secondary);
            text-shadow: 1px 1px 2px rgba(0, 0, 0, 0.8);
            animation: slideInRight 1s ease-out 0.6s both;
        }
        
        .hero-buttons {
            display: flex;
            gap: 1rem;
            justify-content: center;
            flex-wrap: wrap;
            animation: scaleIn 1s ease-out 0.9s both;
        }
        
        .btn-primary {
            background: linear-gradient(135deg, var(--gold), #34d399);
            color: var(--primary);
            padding: 1rem 2rem;
            border: none;
            border-radius: 50px;
            font-size: 1.1rem;
            font-weight: 600;
            text-decoration: none;
            transition: all 0.3s ease;
            box-shadow: 0 0 30px rgba(34, 197, 94, 0.3);
            display: inline-block;
        }
        
        .btn-secondary {
            background: rgba(255, 255, 255, 0.1);
            color: white;
            padding: 1rem 2rem;
            border: 2px solid rgba(34, 197, 94, 0.5);
            border-radius: 50px;
            font-size: 1.1rem;
            font-weight: 600;
            text-decoration: none;
            transition: all 0.3s ease;
            backdrop-filter: blur(10px);
            display: inline-block;
        }
        
        .btn-primary:hover, .btn-secondary:hover {
            transform: translateY(-3px);
            box-shadow: 0 25px 50px -12px rgba(34, 197, 94, 0.4);
        }
        
        /* Features Section */
        .features {
            padding: 6rem 2rem;
            background: var(--bg-secondary);
            position: relative;
        }
        
        .feature-card {
            animation: fadeInUp 0.8s ease-out both;
        }
        
        .feature-card:nth-child(1) { animation-delay: 0.2s; }
        .feature-card:nth-child(2) { animation-delay: 0.4s; }
        .feature-card:nth-child(3) { animation-delay: 0.6s; }
        
        .features::before {
            content: '';
            position: absolute;
            top: 0;
            left: 0;
            width: 100%;
            height: 100%;
            background: url('data:image/svg+xml,<svg xmlns="http://www.w3.org/2000/svg" viewBox="0 0 100 100"><defs><pattern id="grain" width="100" height="100" patternUnits="userSpaceOnUse"><circle cx="50" cy="50" r="1" fill="%23000" opacity="0.02"/></pattern></defs><rect width="100" height="100" fill="url(%23grain)"/></svg>');
            z-index: 0;
        }
        
        .container {
            max-width: 1200px;
            margin: 0 auto;
            position: relative;
            z-index: 1;
        }
        
        .section-title {
            text-align: center;
            font-size: 3rem;
            font-weight: 800;
            margin-bottom: 1rem;
            background: linear-gradient(135deg, var(--gold), #ffed4e);
            -webkit-background-clip: text;
            -webkit-text-fill-color: transparent;
            background-clip: text;
        }
        
        .section-subtitle {
            text-align: center;
            font-size: 1.2rem;
            color: var(--text-secondary);
            margin-bottom: 4rem;
            max-width: 600px;
            margin-left: auto;
            margin-right: auto;
        }
        
        .features-grid {
            display: grid;
            grid-template-columns: repeat(auto-fit, minmax(300px, 1fr));
            gap: 2rem;
        }
        
        .feature-card {
            background: var(--bg-card);
            padding: 2.5rem;
            border-radius: 20px;
            box-shadow: var(--shadow);
            transition: all 0.3s ease;
            position: relative;
            overflow: hidden;
            border: 1px solid rgba(255, 215, 0, 0.1);
        }
        
        .feature-card::before {
            content: '';
            position: absolute;
            top: 0;
            left: 0;
            width: 100%;
            height: 4px;
            background: linear-gradient(135deg, var(--gold), #ffed4e);
        }
        
        .feature-card:hover {
            transform: translateY(-10px);
            box-shadow: var(--shadow-lg);
            border-color: rgba(255, 215, 0, 0.3);
        }
        
        .feature-icon {
            width: 60px;
            height: 60px;
            background: linear-gradient(135deg, var(--gold), #34d399);
            border-radius: 15px;
            display: flex;
            align-items: center;
            justify-content: center;
            font-size: 1.5rem;
            margin-bottom: 1.5rem;
            color: var(--primary);
        }
        
        .feature-title {
            font-size: 1.5rem;
            font-weight: 700;
            margin-bottom: 1rem;
            color: var(--text-primary);
        }
        
        .feature-description {
            color: var(--text-secondary);
            line-height: 1.7;
        }
        
        /* Testimonials Section */
        .testimonials {
            padding: 6rem 2rem;
            background: var(--bg-primary);
            position: relative;
            overflow: hidden;
        }
        
        .testimonials::before {
            content: '';
            position: absolute;
            top: 0;
            left: 0;
            right: 0;
            bottom: 0;
            background: linear-gradient(45deg, transparent 30%, rgba(255, 215, 0, 0.05) 50%, transparent 70%);
            animation: shimmer 3s ease-in-out infinite;
        }
        
        @keyframes shimmer {
            0%, 100% { transform: translateX(-100%); }
            50% { transform: translateX(100%); }
        }
        
        .testimonials h2 {
            text-align: center;
            color: var(--text-primary);
            margin-bottom: 3rem;
            font-size: 2.5rem;
            font-weight: 800;
            background: linear-gradient(135deg, var(--gold), #ffed4e);
            -webkit-background-clip: text;
            -webkit-text-fill-color: transparent;
            background-clip: text;
        }
        
        .testimonial-slider {
            max-width: 800px;
            margin: 0 auto;
            position: relative;
        }
        
        .testimonial-slide {
            display: none;
            text-align: center;
            padding: 3rem;
            background: var(--bg-card);
            border-radius: 20px;
            border: 1px solid rgba(255, 215, 0, 0.1);
            backdrop-filter: blur(10px);
        }
        
        .testimonial-slide.active {
            display: block;
            animation: fadeInUp 0.6s ease;
        }
        
        .testimonial-content {
            font-size: 1.2rem;
            color: var(--text-secondary);
            line-height: 1.8;
            margin-bottom: 2rem;
            font-style: italic;
        }
        
        .testimonial-author {
            display: flex;
            align-items: center;
            justify-content: center;
            gap: 1rem;
        }
        
        .author-avatar {
            width: 60px;
            height: 60px;
            border-radius: 50%;
            background: linear-gradient(135deg, var(--gold), #ffed4e);
            display: flex;
            align-items: center;
            justify-content: center;
            font-size: 1.5rem;
            color: var(--primary);
            font-weight: bold;
        }
        
        .author-info h4 {
            color: var(--text-primary);
            margin: 0;
            font-size: 1.1rem;
        }
        
        .author-info p {
            color: var(--text-secondary);
            margin: 5px 0 0 0;
            font-size: 0.9rem;
        }
        
        .testimonial-dots {
            display: flex;
            justify-content: center;
            gap: 10px;
            margin-top: 2rem;
        }
        
        .dot {
            width: 12px;
            height: 12px;
            border-radius: 50%;
            background: var(--accent);
            cursor: pointer;
            transition: all 0.3s ease;
        }
        
        .dot.active {
            background: var(--gold);
            transform: scale(1.2);
        }
        
        /* Email Subscription Section */
        .email-subscription {
            padding: 6rem 2rem;
            background: linear-gradient(135deg, var(--bg-secondary), var(--bg-primary));
            text-align: center;
        }
        
        .subscription-content h2 {
            font-size: 2.5rem;
            font-weight: 800;
            margin-bottom: 1rem;
            background: linear-gradient(135deg, var(--gold), #ffed4e);
            -webkit-background-clip: text;
            -webkit-text-fill-color: transparent;
            background-clip: text;
        }
        
        .subscription-content p {
            font-size: 1.2rem;
            color: var(--text-secondary);
            margin-bottom: 3rem;
            max-width: 600px;
            margin-left: auto;
            margin-right: auto;
        }
        
        .subscription-form {
            display: flex;
            max-width: 500px;
            margin: 0 auto;
            gap: 1rem;
            flex-wrap: wrap;
        }
        
        .subscription-form input {
            flex: 1;
            padding: 1rem 1.5rem;
            border: 1px solid rgba(255, 215, 0, 0.3);
            border-radius: 50px;
            background: var(--bg-card);
            color: var(--text-primary);
            font-size: 1rem;
            min-width: 250px;
        }
        
        .subscription-form input::placeholder {
            color: var(--text-muted);
        }
        
        .subscription-form button {
            background: linear-gradient(135deg, var(--gold), #ffed4e);
            color: var(--primary);
            padding: 1rem 2rem;
            border: none;
            border-radius: 50px;
            font-weight: 600;
            cursor: pointer;
            transition: all 0.3s ease;
            white-space: nowrap;
        }
        
        .subscription-form button:hover {
            transform: translateY(-2px);
            box-shadow: var(--shadow-gold);
        }
        
        /* Image Carousel Section */
        .image-carousel {
            padding: 6rem 2rem;
            background: var(--bg-secondary);
        }
        
        .image-carousel h2 {
            text-align: center;
            color: var(--text-primary);
            margin-bottom: 3rem;
            font-size: 2.5rem;
            font-weight: 800;
            background: linear-gradient(135deg, var(--gold), #ffed4e);
            -webkit-background-clip: text;
            -webkit-text-fill-color: transparent;
            background-clip: text;
        }
        
        .image-slider {
            max-width: 1000px;
            margin: 0 auto;
            position: relative;
            overflow: hidden;
            border-radius: 20px;
            box-shadow: var(--shadow-lg);
        }
        
        .image-slides {
            display: flex;
            transition: transform 0.5s ease;
        }
        
        .image-slide {
            min-width: 100%;
            height: 400px;
            background-size: cover;
            background-position: center;
            position: relative;
            display: flex;
            align-items: center;
            justify-content: center;
        }
        
        .image-slide::after {
            content: '';
            position: absolute;
            top: 0;
            left: 0;
            right: 0;
            bottom: 0;
            background: linear-gradient(45deg, rgba(0, 0, 0, 0.3) 0%, transparent 50%, rgba(0, 0, 0, 0.3) 100%);
        }
        
        .slide-content {
            position: relative;
            z-index: 2;
            text-align: center;
            color: white;
        }
        
        .slide-content h3 {
            font-size: 2rem;
            margin-bottom: 1rem;
            text-shadow: 2px 2px 4px rgba(0, 0, 0, 0.5);
        }
        
        .slide-content p {
            font-size: 1.2rem;
            text-shadow: 1px 1px 2px rgba(0, 0, 0, 0.5);
        }
        
        .image-nav {
            position: absolute;
            top: 50%;
            transform: translateY(-50%);
            background: rgba(0, 0, 0, 0.5);
            color: var(--gold);
            border: none;
            width: 50px;
            height: 50px;
            border-radius: 50%;
            cursor: pointer;
            font-size: 1.5rem;
            transition: all 0.3s ease;
            z-index: 3;
        }
        
        .image-nav:hover {
            background: var(--gold);
            color: var(--primary);
            transform: translateY(-50%) scale(1.1);
        }
        
        .image-nav.prev {
            left: 20px;
        }
        
        .image-nav.next {
            right: 20px;
        }
        
        .image-indicators {
            display: flex;
            justify-content: center;
            gap: 10px;
            margin-top: 2rem;
        }
        
        .image-indicator {
            width: 12px;
            height: 12px;
            border-radius: 50%;
            background: var(--accent);
            cursor: pointer;
            transition: all 0.3s ease;
        }
        
        .image-indicator.active {
            background: var(--gold);
            transform: scale(1.2);
        }
        
        /* Contact Section */
        .contact {
            padding: 6rem 2rem;
            background: linear-gradient(135deg, var(--primary), var(--primary-dark));
            color: white;
            position: relative;
            overflow: hidden;
        }
        
        .contact::before {
            content: '';
            position: absolute;
            top: -50%;
            right: -50%;
            width: 100%;
            height: 200%;
            background: radial-gradient(circle, rgba(255, 255, 255, 0.1) 0%, transparent 70%);
            animation: float 6s ease-in-out infinite;
        }
        
        .contact-content {
            display: grid;
            grid-template-columns: 1fr 1fr;
            gap: 4rem;
            align-items: center;
            position: relative;
            z-index: 1;
        }
        
        .contact-info h2 {
            font-size: 2.5rem;
            font-weight: 800;
            margin-bottom: 1rem;
        }
        

        
        /* Footer */
        .footer {
            background: var(--bg-secondary);
            color: var(--text-primary);
            text-align: center;
            padding: 3rem 2rem;
            border-top: 1px solid var(--accent);
        }
        
        .footer-content {
            max-width: 1200px;
            margin: 0 auto;
        }
        
        .footer-links {
            display: flex;
            justify-content: center;
            gap: 2rem;
            margin-bottom: 2rem;
            flex-wrap: wrap;
        }
        
        .footer-links a {
            color: var(--text-secondary);
            text-decoration: none;
            transition: all 0.3s ease;
            position: relative;
        }
        
        .footer-links a::after {
            content: '';
            position: absolute;
            bottom: -5px;
            left: 0;
            width: 0;
            height: 2px;
            background: var(--gold);
            transition: width 0.3s ease;
        }
        
        .footer-links a:hover {
            color: var(--gold);
        }
        
        .footer-links a:hover::after {
            width: 100%;
        }
        
        .social-links {
            display: flex;
            justify-content: center;
            gap: 1rem;
            margin-bottom: 2rem;
        }
        
        .social-links a {
            display: inline-block;
            width: 50px;
            height: 50px;
            background: rgba(34, 197, 94, 0.1);
            border: 1px solid var(--accent);
            border-radius: 50%;
            line-height: 48px;
            text-align: center;
            color: var(--gold);
            text-decoration: none;
            transition: all 0.3s ease;
            font-size: 1.2rem;
        }
        
        .social-links a:hover {
            background: var(--gold);
            color: var(--primary);
            transform: translateY(-3px);
            box-shadow: var(--shadow-gold);
        }
        
        .footer-bottom {
            padding-top: 2rem;
            border-top: 1px solid var(--accent);
            color: var(--text-muted);
        }
        
        /* Animations */
        @keyframes fadeInUp {
            from {
                opacity: 0;
                transform: translateY(30px);
            }
            to {
                opacity: 1;
                transform: translateY(0);
            }
        }
        
        @keyframes slideInLeft {
            from {
                opacity: 0;
                transform: translateX(-30px);
            }
            to {
                opacity: 1;
                transform: translateX(0);
            }
        }
        
        @keyframes slideInRight {
            from {
                opacity: 0;
                transform: translateX(30px);
            }
            to {
                opacity: 1;
                transform: translateX(0);
            }
        }
        
        @keyframes pulse {
            0%, 100% { transform: scale(1); }
            50% { transform: scale(1.05); }
        }
        
        @keyframes glow {
          0%, 100% { box-shadow: 0 0 20px rgba(34, 197, 94, 0.3); }
          50% { box-shadow: 0 0 40px rgba(34, 197, 94, 0.6); }
        }
        
        @keyframes fadeInUp {
          from {
            opacity: 0;
            transform: translateY(30px);
          }
          to {
            opacity: 1;
            transform: translateY(0);
          }
        }
        
        @keyframes slideInLeft {
          from {
            opacity: 0;
            transform: translateX(-50px);
          }
          to {
            opacity: 1;
            transform: translateX(0);
          }
        }
        
        @keyframes slideInRight {
          from {
            opacity: 0;
            transform: translateX(50px);
          }
          to {
            opacity: 1;
            transform: translateX(0);
          }
        }
        
        @keyframes scaleIn {
          from {
            opacity: 0;
            transform: scale(0.8);
          }
          to {
            opacity: 1;
            transform: scale(1);
          }
        }
        
        @keyframes float {
          0%, 100% { transform: translateY(0px); }
          50% { transform: translateY(-10px); }
        }
        

        
        .animate-on-scroll {
            opacity: 0;
            transform: translateY(30px);
            transition: all 0.6s ease;
        }
        
        .animate-on-scroll.animated {
            opacity: 1;
            transform: translateY(0);
        }
        
        .success-message {
            background: linear-gradient(135deg, #10b981, #059669);
            color: white;
            padding: 1rem 2rem;
            border-radius: 10px;
            margin-top: 1rem;
            display: none;
            animation: fadeInUp 0.5s ease;
        }
        
        .success-message.show {
            display: block;
        }
        
        /* Responsive Design */
        @media (max-width: 1024px) {
            .nav-container {
                padding: 0 2rem;
            }
            
            .hero-title {
                font-size: 3rem;
            }
            
            .features-grid {
                grid-template-columns: repeat(2, 1fr);
            }
        }
        
        @media (max-width: 768px) {
            .nav-links {
                display: none;
            }
            
            .nav-container {
                padding: 0 1rem;
            }
            
            .hero-title {
                font-size: 2.5rem;
            }
            
            .hero-subtitle {
                font-size: 1.1rem;
            }
            
            .hero-buttons {
                flex-direction: column;
                align-items: center;
            }
            
            .features-grid {
                grid-template-columns: 1fr;
                gap: 1.5rem;
            }
            
            .subscription-form {
                flex-direction: column;
                align-items: center;
            }
            
            .subscription-form input {
                min-width: 100%;
                margin-bottom: 1rem;
            }
            
            .contact-content {
                grid-template-columns: 1fr;
                gap: 2rem;
            }
            
            .section-title {
                font-size: 2rem;
            }
            
            .footer-links {
                flex-direction: column;
                gap: 1rem;
            }
        }
        
        @media (max-width: 480px) {
            .hero-title {
                font-size: 2rem;
            }
            
            .hero-subtitle {
                font-size: 1rem;
            }
            
            .btn-primary, .btn-secondary {
                padding: 0.8rem 1.5rem;
                font-size: 0.9rem;
            }
            
            .feature-card {
                padding: 2rem 1.5rem;
            }
            
            .section-title {
                font-size: 1.8rem;
            }
        }
        
        /* Parallax Effect */
        .parallax {
            transform: translateZ(0);
            will-change: transform;
        }
    </style>
</head>
<body>
    <!-- Navigation -->
    <nav class="navbar">
        <div class="nav-container">
            <a href="#" class="logo">📚 TechBook</a>
            <ul class="nav-links">
                <li><a href="#home">Home</a></li>
                <li><a href="#features">Features</a></li>
                <li><a href="#contact">Contact</a></li>
            </ul>
            <a href="dashboard.html" class="cta-button">Go to Dashboard</a>
        </div>
    </nav>

    <!-- Hero Section with Carousel -->
    <section id="home" class="hero">
        <div class="carousel">
            <div class="carousel-slide active" style="background: linear-gradient(135deg, rgba(99, 102, 241, 0.9), rgba(236, 72, 153, 0.7));">
                <div class="carousel-content">
                    <svg class="carousel-icon" viewBox="0 0 200 200" xmlns="http://www.w3.org/2000/svg">
                        <!-- Study/Learning Icon -->
                        <rect x="40" y="60" width="120" height="80" rx="8" fill="rgba(255,255,255,0.9)" stroke="rgba(34,197,94,0.8)" stroke-width="2"/>
                        <rect x="50" y="70" width="100" height="4" fill="rgba(34,197,94,0.6)"/>
                        <rect x="50" y="80" width="80" height="4" fill="rgba(34,197,94,0.6)"/>
                        <rect x="50" y="90" width="90" height="4" fill="rgba(34,197,94,0.6)"/>
                        <rect x="50" y="100" width="70" height="4" fill="rgba(34,197,94,0.6)"/>
                        <circle cx="100" cy="40" r="15" fill="rgba(34,197,94,0.8)"/>
                        <circle cx="95" cy="35" r="2" fill="white"/>
                        <circle cx="105" cy="35" r="2" fill="white"/>
                        <path d="M 90 45 Q 100 50 110 45" stroke="white" stroke-width="2" fill="none"/>
                    </svg>
                    <h3>Interactive Learning</h3>
                </div>
            </div>
            <div class="carousel-slide" style="background: linear-gradient(135deg, rgba(245, 158, 11, 0.9), rgba(99, 102, 241, 0.7));">
                <div class="carousel-content">
                    <svg class="carousel-icon" viewBox="0 0 200 200" xmlns="http://www.w3.org/2000/svg">
                        <!-- Interview/Meeting Icon -->
                        <rect x="30" y="80" width="140" height="80" rx="10" fill="rgba(255,255,255,0.9)" stroke="rgba(34,197,94,0.8)" stroke-width="2"/>
                        <circle cx="70" cy="120" r="15" fill="rgba(34,197,94,0.8)"/>
                        <circle cx="130" cy="120" r="15" fill="rgba(34,197,94,0.8)"/>
                        <rect x="90" y="110" width="20" height="20" rx="3" fill="rgba(34,197,94,0.6)"/>
                        <rect x="50" y="140" width="100" height="3" fill="rgba(34,197,94,0.4)"/>
                        <rect x="60" y="150" width="80" height="3" fill="rgba(34,197,94,0.4)"/>
                        <path d="M 100 60 L 90 80 L 110 80 Z" fill="rgba(34,197,94,0.8)"/>
                    </svg>
                    <h3>Interview Practice</h3>
                </div>
            </div>
            <div class="carousel-slide" style="background: linear-gradient(135deg, rgba(236, 72, 153, 0.9), rgba(245, 158, 11, 0.7));">
                <div class="carousel-content">
                    <svg class="carousel-icon" viewBox="0 0 200 200" xmlns="http://www.w3.org/2000/svg">
                        <!-- Books/Knowledge Icon -->
                        <rect x="50" y="70" width="100" height="80" rx="5" fill="rgba(255,255,255,0.9)" stroke="rgba(34,197,94,0.8)" stroke-width="2"/>
                        <rect x="45" y="75" width="100" height="80" rx="5" fill="rgba(255,255,255,0.8)" stroke="rgba(34,197,94,0.7)" stroke-width="2"/>
                        <rect x="40" y="80" width="100" height="80" rx="5" fill="rgba(255,255,255,0.7)" stroke="rgba(34,197,94,0.6)" stroke-width="2"/>
                        <rect x="50" y="90" width="70" height="3" fill="rgba(34,197,94,0.6)"/>
                        <rect x="50" y="100" width="60" height="3" fill="rgba(34,197,94,0.6)"/>
                        <rect x="50" y="110" width="65" height="3" fill="rgba(34,197,94,0.6)"/>
                        <circle cx="100" cy="50" r="12" fill="rgba(34,197,94,0.8)"/>
                        <path d="M 95 45 L 100 55 L 105 45" stroke="white" stroke-width="2" fill="none"/>
                    </svg>
                    <h3>Comprehensive Guide</h3>
                </div>
            </div>
<<<<<<< HEAD
=======
          </div>

          <div class="search-container">
            <input
              type="text"
              class="search-input"
              placeholder="Search topics..."
              id="searchInput"
            />
            <span class="search-icon">🔍</span>
            <button class="search-clear" id="searchClear" title="Clear search">
              <svg
                width="16"
                height="16"
                viewBox="0 0 24 24"
                fill="none"
                stroke="currentColor"
                stroke-width="2"
              >
                <line x1="18" y1="6" x2="6" y2="18"></line>
                <line x1="6" y1="6" x2="18" y2="18"></line>
              </svg>
            </button>
          </div>

          <div class="nav-section">
            <h3>Frontend Technologies</h3>
            <button
              class="nav-item"
              data-file="markdowns/angular/angular-questions.md"
            >
              Angular 14 <span class="badge">100+</span>
            </button>
            <button
              class="nav-item"
              data-file="markdowns/javascript/javascript-questions.md"
            >
              JavaScript <span class="badge">100+</span>
            </button>
            <button
              class="nav-item"
              data-file="markdowns/typescript/typescript-questions.md"
            >
              TypeScript <span class="badge">70+</span>
            </button>
            <button
              class="nav-item"
              data-file="markdowns/html/html-questions.md"
            >
              HTML5 <span class="badge">50+</span>
            </button>
            <button class="nav-item" data-file="markdowns/css/css-questions.md">
              CSS3 <span class="badge">60+</span>
            </button>
            <button
              class="nav-item"
              data-file="markdowns/tailwind-bootstrap/tailwind-bootstrap-questions.md"
            >
              Tailwind & Bootstrap <span class="badge">25+</span>
            </button>
            <button
              class="nav-item"
              data-file="markdowns/react/react-questions.md"
            >
              React.js <span class="badge">45+</span>
            </button>
             <button
              class="nav-item"
              data-file="markdowns/nextjs/nextjs-questions.md"
            >
              Next.js <span class="badge">45+</span>
            </button>
            <button class="nav-item" data-file="markdowns/vue/vue-questions.md">
              Vue.js <span class="badge">50+</span>
            </button>
          </div>

          <div class="nav-section">
            <h3>State Management</h3>
            <button
              class="nav-item"
              data-file="markdowns/ngrx/ngrx-questions.md"
            >
              NgRx <span class="badge">40+</span>
            </button>
            <button
              class="nav-item"
              data-file="markdowns/redux-zustand/redux-zustand-questions.md"
            >
              Redux & Zustand <span class="badge">30+</span>
            </button>
          </div>

          <div class="nav-section">
            <h3>Backend Technologies</h3>
            <button
              class="nav-item"
              data-file="markdowns/nodejs/nodejs-questions.md"
            >
              Node.js <span class="badge">60+</span>
            </button>
            <button
              class="nav-item"
              data-file="markdowns/python/python-questions.md"
            >
              Python & Django <span class="badge">55+</span>
            </button>
              <button
              class="nav-item"
              data-file="markdowns/dotnet/dotnet-questions.md"
            >
              .NET <span class="badge">20+</span>
            </button>
            <button
              class="nav-item"
              data-file="markdowns/java/java-questions.md"
            >
              Java <span class="badge">20+</span>
            </button>
            <button class="nav-item" data-file="markdowns/cpp/cpp-questions.md">
              C++ <span class="badge">20+</span>
            </button>
            <button
              class="nav-item"
              data-file="markdowns/docker/docker-questions.md"
            >
              Docker & DevOps <span class="badge">45+</span>
            </button>
            <button
              class="nav-item"
              data-file="markdowns/kubernetes/kubernetes-questions.md"
            >
              Kubernetes <span class="badge">40+</span>
            </button>
            <button class="nav-item" data-file="markdowns/aws/aws-questions.md">
              AWS Cloud <span class="badge">50+</span>
            </button>
            <button
              class="nav-item"
              data-file="markdowns/database/database-questions.md"
            >
              Database & SQL <span class="badge">65+</span>
            </button>
          </div>

          <div class="nav-section">
            <h3>Integration & Advanced</h3>
            <button
              class="nav-item"
              data-file="markdowns/integration/angular14-integration-questions.md"
            >
              Angular 14 Integration <span class="badge">25+</span>
            </button>
          </div>

          <div class="nav-section">
            <h3>Mobile Development</h3>
            <button
              class="nav-item"
              data-file="markdowns/swift-swiftui/swift-swiftui-questions.md"
            >
              Swift/SwiftUI <span class="badge">20+</span>
            </button>
            <button
              class="nav-item"
              data-file="markdowns/kotlin/kotlin-questions.md"
            >
              Kotlin <span class="badge">20+</span>
            </button>
             <button
              class="nav-item"
              data-file="markdowns/flutter/flutter-questions.md"
            >
              Flutter <span class="badge">20+</span>
            </button>
            <button
              class="nav-item"
              data-file="markdowns/react-native/react-native-questions.md"
            >
              React-Native <span class="badge">20+</span>
            </button>
          </div>

          
        </nav>
      </article>

      <!-- Main Content Area -->
      <main class="main-content">
        <div class="content-header">
          <h1>Technical Interview Guide</h1>
          <p>
            Comprehensive collection of interview questions covering React.js,
            Angular 14, JavaScript, TypeScript, HTML5, CSS3, NgRx, Backend-
            related technologies, Performance, Security, and Integration
            patterns.
          </p>
>>>>>>> 8d8af604
        </div>
        
        <div class="hero-content parallax">
            <h1 class="hero-title">Master Technical Interviews</h1>
            <p class="hero-subtitle">Comprehensive guide covering React, Angular, JavaScript, TypeScript, and more. Get interview-ready with our premium collection.</p>
            <div class="hero-buttons">
                <a href="dashboard.html" class="btn-primary">Start Learning</a>
                <a href="#features" class="btn-secondary">Learn More</a>
            </div>
        </div>
    </section>

    <!-- Features Section -->
    <section id="features" class="features">
        <div class="container">
            <h2 class="section-title">Why Choose Our Guide?</h2>
            <p class="section-subtitle">Everything you need to ace your technical interviews, from beginner to advanced level.</p>
            
            <div class="features-grid">
                <div class="feature-card">
                    <div class="feature-icon">🚀</div>
                    <h3 class="feature-title">Comprehensive Coverage</h3>
                    <p class="feature-description">Over 1000+ questions covering React, Angular, JavaScript, TypeScript, Node.js, Python, and more technologies.</p>
                </div>
                
                <div class="feature-card">
                    <div class="feature-icon">💡</div>
                    <h3 class="feature-title">Real Interview Questions</h3>
                    <p class="feature-description">Curated from actual interviews at top tech companies like Google, Facebook, Amazon, and Microsoft.</p>
                </div>
                
                <div class="feature-card">
                    <div class="feature-icon">📱</div>
                    <h3 class="feature-title">Mobile Optimized</h3>
                    <p class="feature-description">Study anywhere, anytime with our responsive design that works perfectly on all devices.</p>
                </div>
                
                <div class="feature-card">
                    <div class="feature-icon">🎯</div>
                    <h3 class="feature-title">Structured Learning</h3>
                    <p class="feature-description">Organized by technology and difficulty level to help you progress systematically.</p>
                </div>
                
                <div class="feature-card">
                    <div class="feature-icon">⚡</div>
                    <h3 class="feature-title">Fast & Efficient</h3>
                    <p class="feature-description">Quick search, syntax highlighting, and export features to maximize your study efficiency.</p>
                </div>
                
                <div class="feature-card">
                    <div class="feature-icon">🔄</div>
                    <h3 class="feature-title">Regular Updates</h3>
                    <p class="feature-description">Content is regularly updated with new questions and latest technology trends.</p>
                </div>
            </div>
        </div>
    </section>

    <!-- Testimonials Section -->
    <section class="testimonials">
        <div class="container">
            <h2>What Our Users Say</h2>
            <div class="testimonial-slider">
                <div class="testimonial-slide active">
                    <div class="testimonial-content">
                        "This platform has completely transformed how I approach interview preparation. The comprehensive guides and interactive features make learning engaging and effective."
                    </div>
                    <div class="testimonial-author">
                        <div class="author-avatar">S</div>
                        <div class="author-info">
                            <h4>Sarah Johnson</h4>
                            <p>Software Engineer at Google</p>
                        </div>
                    </div>
                </div>
                <div class="testimonial-slide">
                    <div class="testimonial-content">
                        "The quality of content and the user experience is outstanding. I've recommended this to all my colleagues preparing for technical interviews."
                    </div>
                    <div class="testimonial-author">
                        <div class="author-avatar">M</div>
                        <div class="author-info">
                            <h4>Michael Chen</h4>
                            <p>Senior Developer at Microsoft</p>
                        </div>
                    </div>
                </div>
                <div class="testimonial-slide">
                    <div class="testimonial-content">
                        "Incredible resource! The structured approach and comprehensive coverage helped me land my dream job. Highly recommended for anyone serious about their career."
                    </div>
                    <div class="testimonial-author">
                        <div class="author-avatar">A</div>
                        <div class="author-info">
                            <h4>Alex Rodriguez</h4>
                            <p>Full Stack Developer at Amazon</p>
                        </div>
                    </div>
                </div>
            </div>
            <div class="testimonial-dots">
                <span class="dot active" onclick="currentTestimonial(1)"></span>
                <span class="dot" onclick="currentTestimonial(2)"></span>
                <span class="dot" onclick="currentTestimonial(3)"></span>
            </div>
        </div>
    </section>

    <!-- Image Carousel Section -->
    <section class="image-carousel">
        <div class="container">
            <h2>Experience Excellence</h2>
            <div class="image-slider">
                <div class="image-slides" id="imageSlides">
                    <div class="image-slide" style="background: linear-gradient(135deg, #667eea 0%, #764ba2 100%);">
                        <div class="slide-content">
                            <h3>Modern Interface</h3>
                            <p>Clean, intuitive design that enhances your learning experience</p>
                        </div>
                    </div>
                    <div class="image-slide" style="background: linear-gradient(135deg, #f093fb 0%, #f5576c 100%);">
                        <div class="slide-content">
                            <h3>Comprehensive Content</h3>
                            <p>Everything you need to succeed in your technical interviews</p>
                        </div>
                    </div>
                    <div class="image-slide" style="background: linear-gradient(135deg, #4facfe 0%, #00f2fe 100%);">
                        <div class="slide-content">
                            <h3>Interactive Learning</h3>
                            <p>Engage with dynamic content and real-world scenarios</p>
                        </div>
                    </div>
                    <div class="image-slide" style="background: linear-gradient(135deg, #43e97b 0%, #38f9d7 100%);">
                        <div class="slide-content">
                            <h3>Expert Guidance</h3>
                            <p>Learn from industry professionals and proven methodologies</p>
                        </div>
                    </div>
                </div>
                <button class="image-nav prev" onclick="changeImageSlide(-1)">‹</button>
                <button class="image-nav next" onclick="changeImageSlide(1)">›</button>
            </div>
            <div class="image-indicators">
                <span class="image-indicator active" onclick="currentImageSlide(1)"></span>
                <span class="image-indicator" onclick="currentImageSlide(2)"></span>
                <span class="image-indicator" onclick="currentImageSlide(3)"></span>
                <span class="image-indicator" onclick="currentImageSlide(4)"></span>
            </div>
        </div>
    </section>

    <!-- Email Subscription Section -->
    <section class="email-subscription">
        <div class="container">
            <div class="subscription-content">
                <h2>Stay Updated</h2>
                <p>Subscribe to our newsletter and get the latest interview tips, industry insights, and exclusive content delivered straight to your inbox.</p>
                <form class="subscription-form" id="subscriptionForm">
                    <input type="email" placeholder="Enter your email address" required id="emailInput">
                    <button type="submit">Subscribe Now</button>
                </form>
                <div class="success-message" id="successMessage">
                    🎉 Thank you for subscribing! You'll receive our latest updates soon.
                </div>
            </div>
        </div>
    </section>



    <!-- Footer -->
    <footer class="footer">
        <div class="footer-content">
            <div class="footer-links">
                <a href="#home">Home</a>
                <a href="#features">Features</a>
                <a href="dashboard.html">Dashboard</a>
                <a href="login.html">Login</a>
                <a href="signup.html">Sign Up</a>
            </div>
            <div class="social-links">
                <a href="#" aria-label="Twitter">🐦</a>
                <a href="#" aria-label="LinkedIn">💼</a>
                <a href="#" aria-label="GitHub">🐙</a>
                <a href="#" aria-label="Discord">💬</a>
            </div>
            <div class="footer-bottom">
                <p>&copy; 2024 Tech Interview Guide. Made with ❤️ for developers worldwide.</p>
            </div>
        </div>
    </footer>

    <script>
        // Carousel functionality
        const slides = document.querySelectorAll('.carousel-slide');
        let currentSlide = 0;
        
        function nextSlide() {
            slides[currentSlide].classList.remove('active');
            currentSlide = (currentSlide + 1) % slides.length;
            slides[currentSlide].classList.add('active');
        }
        
        setInterval(nextSlide, 5000);
        
        // Parallax effect
        window.addEventListener('scroll', () => {
            const scrolled = window.pageYOffset;
            const parallaxElements = document.querySelectorAll('.parallax');
            
            parallaxElements.forEach(element => {
                const speed = 0.5;
                element.style.transform = `translateY(${scrolled * speed}px)`;
            });
        });
        
        // Smooth scrolling for navigation links
        document.querySelectorAll('a[href^="#"]').forEach(anchor => {
            anchor.addEventListener('click', function (e) {
                e.preventDefault();
                const target = document.querySelector(this.getAttribute('href'));
                if (target) {
                    target.scrollIntoView({
                        behavior: 'smooth',
                        block: 'start'
                    });
                }
            });
        });
        
        // Testimonials functionality
        let currentTestimonialIndex = 0;
        const testimonialSlides = document.querySelectorAll('.testimonial-slide');
        const testimonialDots = document.querySelectorAll('.testimonial-dots .dot');
        
        function showTestimonial(index) {
            testimonialSlides.forEach(slide => slide.classList.remove('active'));
            testimonialDots.forEach(dot => dot.classList.remove('active'));
            
            testimonialSlides[index].classList.add('active');
            testimonialDots[index].classList.add('active');
        }
        
        function currentTestimonial(index) {
            currentTestimonialIndex = index - 1;
            showTestimonial(currentTestimonialIndex);
        }
        
        // Auto-rotate testimonials
        setInterval(() => {
            currentTestimonialIndex = (currentTestimonialIndex + 1) % testimonialSlides.length;
            showTestimonial(currentTestimonialIndex);
        }, 6000);
        
        // Image carousel functionality
        let currentImageIndex = 0;
        const imageSlides = document.getElementById('imageSlides');
        const imageIndicators = document.querySelectorAll('.image-indicator');
        const totalImageSlides = document.querySelectorAll('.image-slide').length;
        
        function showImageSlide(index) {
            const translateX = -index * 100;
            imageSlides.style.transform = `translateX(${translateX}%)`;
            
            imageIndicators.forEach(indicator => indicator.classList.remove('active'));
            imageIndicators[index].classList.add('active');
        }
        
        function changeImageSlide(direction) {
            currentImageIndex += direction;
            
            if (currentImageIndex >= totalImageSlides) {
                currentImageIndex = 0;
            } else if (currentImageIndex < 0) {
                currentImageIndex = totalImageSlides - 1;
            }
            
            showImageSlide(currentImageIndex);
        }
        
        function currentImageSlide(index) {
            currentImageIndex = index - 1;
            showImageSlide(currentImageIndex);
        }
        
        // Auto-rotate image carousel
        setInterval(() => {
            changeImageSlide(1);
        }, 4000);
        
        // Email subscription handling
        document.getElementById('subscriptionForm').addEventListener('submit', function(e) {
            e.preventDefault();
            
            const emailInput = document.getElementById('emailInput');
            const successMessage = document.getElementById('successMessage');
            const submitBtn = this.querySelector('button[type="submit"]');
            
            const originalText = submitBtn.textContent;
            submitBtn.textContent = 'Subscribing...';
            submitBtn.disabled = true;
            
            setTimeout(() => {
                successMessage.classList.add('show');
                emailInput.value = '';
                submitBtn.textContent = originalText;
                submitBtn.disabled = false;
                
                setTimeout(() => {
                    successMessage.classList.remove('show');
                }, 5000);
            }, 1500);
        });
        

        
        // Navbar scroll effect
        window.addEventListener('scroll', () => {
            const navbar = document.querySelector('.navbar');
            if (window.scrollY > 100) {
                navbar.classList.add('scrolled');
            } else {
                navbar.classList.remove('scrolled');
            }
        });
        
        // Intersection Observer for animations
        const observerOptions = {
            threshold: 0.1,
            rootMargin: '0px 0px -50px 0px'
        };
        
        const observer = new IntersectionObserver((entries) => {
            entries.forEach(entry => {
                if (entry.isIntersecting) {
                    entry.target.style.animation = 'fadeInUp 0.8s ease-out forwards';
                }
            });
        }, observerOptions);
        
        // Observe feature cards
        document.querySelectorAll('.feature-card').forEach(card => {
            observer.observe(card);
        });
    </script>
</body>
</html><|MERGE_RESOLUTION|>--- conflicted
+++ resolved
@@ -1,1646 +1,1745 @@
 <!DOCTYPE html>
 <html lang="en">
-<head>
-    <meta charset="UTF-8">
-    <meta name="viewport" content="width=device-width, initial-scale=1.0">
-    <meta name="description" content="Premium Tech Interview Guide - Master your technical interviews with our comprehensive guide">
-    <meta name="theme-color" content="#000000">
+  <head>
+    <meta charset="UTF-8" />
+    <meta name="viewport" content="width=device-width, initial-scale=1.0" />
+    <meta
+      name="description"
+      content="Premium Tech Interview Guide - Master your technical interviews with our comprehensive guide"
+    />
+    <meta name="theme-color" content="#000000" />
     <title>Tech Interview Guide - Master Your Technical Interviews</title>
-    
+
     <!-- PWA Support -->
-    <link rel="manifest" href="/manifest.json">
-    <link rel="apple-touch-icon" href="/assets/icons/apple-touch-icon.svg">
-    
+    <link rel="manifest" href="/manifest.json" />
+    <link rel="apple-touch-icon" href="/assets/icons/apple-touch-icon.svg" />
+
     <!-- Fonts -->
-    <link href="https://fonts.googleapis.com/css2?family=Inter:wght@300;400;500;600;700;800&display=swap" rel="stylesheet">
-    
+    <link
+      href="https://fonts.googleapis.com/css2?family=Inter:wght@300;400;500;600;700;800&display=swap"
+      rel="stylesheet"
+    />
+
     <style>
-        * {
-            margin: 0;
-            padding: 0;
-            box-sizing: border-box;
-        }
-        
-        :root {
-            --primary: #2a2a2a;
-            --primary-dark: #374151;
-            --secondary: #4b5563;
-            --accent: #6b7280;
-            --gold: #22c55e;
-            --text-primary: #f9fafb;
-            --text-secondary: #d1d5db;
-            --text-muted: #9ca3af;
-            --bg-primary: #1f2937;
-            --bg-secondary: #374151;
-            --bg-card: #4b5563;
-            --shadow: 0 20px 25px -5px rgba(31, 41, 55, 0.5), 0 10px 10px -5px rgba(31, 41, 55, 0.3);
-            --shadow-lg: 0 25px 50px -12px rgba(31, 41, 55, 0.8);
-            --shadow-gold: 0 0 30px rgba(34, 197, 94, 0.3);
-        }
-        
-        body {
-            font-family: 'Inter', sans-serif;
-            line-height: 1.6;
-            color: var(--text-primary);
-            background: var(--bg-primary);
-            overflow-x: hidden;
-        }
-        
-        /* Navigation */
-        .navbar {
-            position: fixed;
-            top: 0;
-            width: 100%;
-            background: transparent;
-            backdrop-filter: none;
-            border-bottom: 1px solid transparent;
-            z-index: 1000;
-            transition: all 0.3s ease;
-        }
-        
-        .navbar.scrolled {
-          background: rgba(75, 85, 99, 0.95);
-          backdrop-filter: blur(10px);
-          border-bottom: 1px solid var(--border-color);
-        }
-        
+      * {
+        margin: 0;
+        padding: 0;
+        box-sizing: border-box;
+      }
+
+      :root {
+        --primary: #2a2a2a;
+        --primary-dark: #374151;
+        --secondary: #4b5563;
+        --accent: #6b7280;
+        --gold: #22c55e;
+        --text-primary: #f9fafb;
+        --text-secondary: #d1d5db;
+        --text-muted: #9ca3af;
+        --bg-primary: #1f2937;
+        --bg-secondary: #374151;
+        --bg-card: #4b5563;
+        --shadow: 0 20px 25px -5px rgba(31, 41, 55, 0.5),
+          0 10px 10px -5px rgba(31, 41, 55, 0.3);
+        --shadow-lg: 0 25px 50px -12px rgba(31, 41, 55, 0.8);
+        --shadow-gold: 0 0 30px rgba(34, 197, 94, 0.3);
+      }
+
+      body {
+        font-family: "Inter", sans-serif;
+        line-height: 1.6;
+        color: var(--text-primary);
+        background: var(--bg-primary);
+        overflow-x: hidden;
+      }
+
+      /* Navigation */
+      .navbar {
+        position: fixed;
+        top: 0;
+        width: 100%;
+        background: transparent;
+        backdrop-filter: none;
+        border-bottom: 1px solid transparent;
+        z-index: 1000;
+        transition: all 0.3s ease;
+      }
+
+      .navbar.scrolled {
+        background: rgba(75, 85, 99, 0.95);
+        backdrop-filter: blur(10px);
+        border-bottom: 1px solid var(--border-color);
+      }
+
+      .nav-container {
+        max-width: 1200px;
+        margin: 0 auto;
+        padding: 0.5rem 2rem;
+        display: flex;
+        justify-content: space-between;
+        align-items: center;
+        height: 60px;
+      }
+
+      .logo {
+        font-size: 1.5rem;
+        font-weight: 800;
+        color: var(--gold);
+        text-decoration: none;
+        text-shadow: var(--shadow-gold);
+      }
+
+      .nav-links {
+        display: flex;
+        gap: 2rem;
+        list-style: none;
+      }
+
+      .nav-links a {
+        text-decoration: none;
+        color: var(--text-primary);
+        font-weight: 500;
+        transition: all 0.3s ease;
+        position: relative;
+      }
+
+      .nav-links a:hover {
+        color: var(--gold);
+        text-shadow: 0 0 10px rgba(255, 215, 0, 0.5);
+      }
+
+      .nav-links a::after {
+        content: "";
+        position: absolute;
+        bottom: -5px;
+        left: 0;
+        width: 0;
+        height: 2px;
+        background: var(--gold);
+        transition: width 0.3s ease;
+      }
+
+      .nav-links a:hover::after {
+        width: 100%;
+      }
+
+      .cta-button {
+        background: linear-gradient(135deg, var(--gold), #ffed4e);
+        color: var(--primary);
+        padding: 0.75rem 1.5rem;
+        border: none;
+        border-radius: 50px;
+        font-weight: 600;
+        text-decoration: none;
+        transition: all 0.3s ease;
+        box-shadow: var(--shadow-gold);
+      }
+
+      .cta-button:hover {
+        transform: translateY(-2px);
+        box-shadow: var(--shadow-gold), var(--shadow-lg);
+        background: linear-gradient(135deg, #ffed4e, var(--gold));
+      }
+
+      /* Hero Section with Carousel */
+      .hero {
+        height: 100vh;
+        position: relative;
+        overflow: hidden;
+        display: flex;
+        align-items: center;
+        justify-content: center;
+        background: linear-gradient(
+          135deg,
+          var(--bg-primary) 0%,
+          var(--bg-secondary) 50%,
+          var(--secondary) 100%
+        );
+        animation: fadeInUp 1s ease-out;
+      }
+
+      .carousel {
+        position: absolute;
+        top: 0;
+        left: 0;
+        width: 100%;
+        height: 100%;
+        z-index: -1;
+      }
+
+      .carousel-slide {
+        position: absolute;
+        top: 0;
+        left: 0;
+        width: 100%;
+        height: 100%;
+        opacity: 0;
+        transition: opacity 1s ease-in-out;
+        background-size: cover;
+        background-position: center;
+        background-repeat: no-repeat;
+        display: flex;
+        align-items: center;
+        justify-content: center;
+      }
+
+      .carousel-slide.active {
+        opacity: 1;
+      }
+
+      .carousel-content {
+        text-align: center;
+        color: white;
+        z-index: 2;
+      }
+
+      .carousel-icon {
+        width: 120px;
+        height: 120px;
+        margin: 0 auto 20px;
+        filter: drop-shadow(0 4px 8px rgba(0, 0, 0, 0.3));
+        animation: float 3s ease-in-out infinite;
+      }
+
+      .carousel-content h3 {
+        font-size: 1.8rem;
+        font-weight: 600;
+        margin: 0;
+        text-shadow: 0 2px 4px rgba(0, 0, 0, 0.5);
+      }
+
+      .carousel-slide::before {
+        content: "";
+        position: absolute;
+        top: 0;
+        left: 0;
+        width: 100%;
+        height: 100%;
+        background: radial-gradient(
+          circle at center,
+          rgba(255, 215, 0, 0.1) 0%,
+          rgba(0, 0, 0, 0.8) 70%
+        );
+        z-index: 1;
+      }
+
+      .hero-content {
+        text-align: center;
+        color: var(--text-primary);
+        z-index: 2;
+        max-width: 800px;
+        padding: 0 2rem;
+        animation: fadeInUp 1s ease-out;
+      }
+
+      .hero-title {
+        font-size: 4rem;
+        font-weight: 800;
+        margin-bottom: 1rem;
+        background: linear-gradient(135deg, var(--gold), #34d399);
+        -webkit-background-clip: text;
+        -webkit-text-fill-color: transparent;
+        background-clip: text;
+        text-shadow: 0 0 30px rgba(34, 197, 94, 0.5);
+        animation: slideInLeft 1s ease-out 0.3s both;
+      }
+
+      .hero-subtitle {
+        font-size: 1.5rem;
+        margin-bottom: 2rem;
+        color: var(--text-secondary);
+        text-shadow: 1px 1px 2px rgba(0, 0, 0, 0.8);
+        animation: slideInRight 1s ease-out 0.6s both;
+      }
+
+      .hero-buttons {
+        display: flex;
+        gap: 1rem;
+        justify-content: center;
+        flex-wrap: wrap;
+        animation: scaleIn 1s ease-out 0.9s both;
+      }
+
+      .btn-primary {
+        background: linear-gradient(135deg, var(--gold), #34d399);
+        color: var(--primary);
+        padding: 1rem 2rem;
+        border: none;
+        border-radius: 50px;
+        font-size: 1.1rem;
+        font-weight: 600;
+        text-decoration: none;
+        transition: all 0.3s ease;
+        box-shadow: 0 0 30px rgba(34, 197, 94, 0.3);
+        display: inline-block;
+      }
+
+      .btn-secondary {
+        background: rgba(255, 255, 255, 0.1);
+        color: white;
+        padding: 1rem 2rem;
+        border: 2px solid rgba(34, 197, 94, 0.5);
+        border-radius: 50px;
+        font-size: 1.1rem;
+        font-weight: 600;
+        text-decoration: none;
+        transition: all 0.3s ease;
+        backdrop-filter: blur(10px);
+        display: inline-block;
+      }
+
+      .btn-primary:hover,
+      .btn-secondary:hover {
+        transform: translateY(-3px);
+        box-shadow: 0 25px 50px -12px rgba(34, 197, 94, 0.4);
+      }
+
+      /* Features Section */
+      .features {
+        padding: 6rem 2rem;
+        background: var(--bg-secondary);
+        position: relative;
+      }
+
+      .feature-card {
+        animation: fadeInUp 0.8s ease-out both;
+      }
+
+      .feature-card:nth-child(1) {
+        animation-delay: 0.2s;
+      }
+      .feature-card:nth-child(2) {
+        animation-delay: 0.4s;
+      }
+      .feature-card:nth-child(3) {
+        animation-delay: 0.6s;
+      }
+
+      .features::before {
+        content: "";
+        position: absolute;
+        top: 0;
+        left: 0;
+        width: 100%;
+        height: 100%;
+        background: url('data:image/svg+xml,<svg xmlns="http://www.w3.org/2000/svg" viewBox="0 0 100 100"><defs><pattern id="grain" width="100" height="100" patternUnits="userSpaceOnUse"><circle cx="50" cy="50" r="1" fill="%23000" opacity="0.02"/></pattern></defs><rect width="100" height="100" fill="url(%23grain)"/></svg>');
+        z-index: 0;
+      }
+
+      .container {
+        max-width: 1200px;
+        margin: 0 auto;
+        position: relative;
+        z-index: 1;
+      }
+
+      .section-title {
+        text-align: center;
+        font-size: 3rem;
+        font-weight: 800;
+        margin-bottom: 1rem;
+        background: linear-gradient(135deg, var(--gold), #ffed4e);
+        -webkit-background-clip: text;
+        -webkit-text-fill-color: transparent;
+        background-clip: text;
+      }
+
+      .section-subtitle {
+        text-align: center;
+        font-size: 1.2rem;
+        color: var(--text-secondary);
+        margin-bottom: 4rem;
+        max-width: 600px;
+        margin-left: auto;
+        margin-right: auto;
+      }
+
+      .features-grid {
+        display: grid;
+        grid-template-columns: repeat(auto-fit, minmax(300px, 1fr));
+        gap: 2rem;
+      }
+
+      .feature-card {
+        background: var(--bg-card);
+        padding: 2.5rem;
+        border-radius: 20px;
+        box-shadow: var(--shadow);
+        transition: all 0.3s ease;
+        position: relative;
+        overflow: hidden;
+        border: 1px solid rgba(255, 215, 0, 0.1);
+      }
+
+      .feature-card::before {
+        content: "";
+        position: absolute;
+        top: 0;
+        left: 0;
+        width: 100%;
+        height: 4px;
+        background: linear-gradient(135deg, var(--gold), #ffed4e);
+      }
+
+      .feature-card:hover {
+        transform: translateY(-10px);
+        box-shadow: var(--shadow-lg);
+        border-color: rgba(255, 215, 0, 0.3);
+      }
+
+      .feature-icon {
+        width: 60px;
+        height: 60px;
+        background: linear-gradient(135deg, var(--gold), #34d399);
+        border-radius: 15px;
+        display: flex;
+        align-items: center;
+        justify-content: center;
+        font-size: 1.5rem;
+        margin-bottom: 1.5rem;
+        color: var(--primary);
+      }
+
+      .feature-title {
+        font-size: 1.5rem;
+        font-weight: 700;
+        margin-bottom: 1rem;
+        color: var(--text-primary);
+      }
+
+      .feature-description {
+        color: var(--text-secondary);
+        line-height: 1.7;
+      }
+
+      /* Testimonials Section */
+      .testimonials {
+        padding: 6rem 2rem;
+        background: var(--bg-primary);
+        position: relative;
+        overflow: hidden;
+      }
+
+      .testimonials::before {
+        content: "";
+        position: absolute;
+        top: 0;
+        left: 0;
+        right: 0;
+        bottom: 0;
+        background: linear-gradient(
+          45deg,
+          transparent 30%,
+          rgba(255, 215, 0, 0.05) 50%,
+          transparent 70%
+        );
+        animation: shimmer 3s ease-in-out infinite;
+      }
+
+      @keyframes shimmer {
+        0%,
+        100% {
+          transform: translateX(-100%);
+        }
+        50% {
+          transform: translateX(100%);
+        }
+      }
+
+      .testimonials h2 {
+        text-align: center;
+        color: var(--text-primary);
+        margin-bottom: 3rem;
+        font-size: 2.5rem;
+        font-weight: 800;
+        background: linear-gradient(135deg, var(--gold), #ffed4e);
+        -webkit-background-clip: text;
+        -webkit-text-fill-color: transparent;
+        background-clip: text;
+      }
+
+      .testimonial-slider {
+        max-width: 800px;
+        margin: 0 auto;
+        position: relative;
+      }
+
+      .testimonial-slide {
+        display: none;
+        text-align: center;
+        padding: 3rem;
+        background: var(--bg-card);
+        border-radius: 20px;
+        border: 1px solid rgba(255, 215, 0, 0.1);
+        backdrop-filter: blur(10px);
+      }
+
+      .testimonial-slide.active {
+        display: block;
+        animation: fadeInUp 0.6s ease;
+      }
+
+      .testimonial-content {
+        font-size: 1.2rem;
+        color: var(--text-secondary);
+        line-height: 1.8;
+        margin-bottom: 2rem;
+        font-style: italic;
+      }
+
+      .testimonial-author {
+        display: flex;
+        align-items: center;
+        justify-content: center;
+        gap: 1rem;
+      }
+
+      .author-avatar {
+        width: 60px;
+        height: 60px;
+        border-radius: 50%;
+        background: linear-gradient(135deg, var(--gold), #ffed4e);
+        display: flex;
+        align-items: center;
+        justify-content: center;
+        font-size: 1.5rem;
+        color: var(--primary);
+        font-weight: bold;
+      }
+
+      .author-info h4 {
+        color: var(--text-primary);
+        margin: 0;
+        font-size: 1.1rem;
+      }
+
+      .author-info p {
+        color: var(--text-secondary);
+        margin: 5px 0 0 0;
+        font-size: 0.9rem;
+      }
+
+      .testimonial-dots {
+        display: flex;
+        justify-content: center;
+        gap: 10px;
+        margin-top: 2rem;
+      }
+
+      .dot {
+        width: 12px;
+        height: 12px;
+        border-radius: 50%;
+        background: var(--accent);
+        cursor: pointer;
+        transition: all 0.3s ease;
+      }
+
+      .dot.active {
+        background: var(--gold);
+        transform: scale(1.2);
+      }
+
+      /* Email Subscription Section */
+      .email-subscription {
+        padding: 6rem 2rem;
+        background: linear-gradient(
+          135deg,
+          var(--bg-secondary),
+          var(--bg-primary)
+        );
+        text-align: center;
+      }
+
+      .subscription-content h2 {
+        font-size: 2.5rem;
+        font-weight: 800;
+        margin-bottom: 1rem;
+        background: linear-gradient(135deg, var(--gold), #ffed4e);
+        -webkit-background-clip: text;
+        -webkit-text-fill-color: transparent;
+        background-clip: text;
+      }
+
+      .subscription-content p {
+        font-size: 1.2rem;
+        color: var(--text-secondary);
+        margin-bottom: 3rem;
+        max-width: 600px;
+        margin-left: auto;
+        margin-right: auto;
+      }
+
+      .subscription-form {
+        display: flex;
+        max-width: 500px;
+        margin: 0 auto;
+        gap: 1rem;
+        flex-wrap: wrap;
+      }
+
+      .subscription-form input {
+        flex: 1;
+        padding: 1rem 1.5rem;
+        border: 1px solid rgba(255, 215, 0, 0.3);
+        border-radius: 50px;
+        background: var(--bg-card);
+        color: var(--text-primary);
+        font-size: 1rem;
+        min-width: 250px;
+      }
+
+      .subscription-form input::placeholder {
+        color: var(--text-muted);
+      }
+
+      .subscription-form button {
+        background: linear-gradient(135deg, var(--gold), #ffed4e);
+        color: var(--primary);
+        padding: 1rem 2rem;
+        border: none;
+        border-radius: 50px;
+        font-weight: 600;
+        cursor: pointer;
+        transition: all 0.3s ease;
+        white-space: nowrap;
+      }
+
+      .subscription-form button:hover {
+        transform: translateY(-2px);
+        box-shadow: var(--shadow-gold);
+      }
+
+      /* Image Carousel Section */
+      .image-carousel {
+        padding: 6rem 2rem;
+        background: var(--bg-secondary);
+      }
+
+      .image-carousel h2 {
+        text-align: center;
+        color: var(--text-primary);
+        margin-bottom: 3rem;
+        font-size: 2.5rem;
+        font-weight: 800;
+        background: linear-gradient(135deg, var(--gold), #ffed4e);
+        -webkit-background-clip: text;
+        -webkit-text-fill-color: transparent;
+        background-clip: text;
+      }
+
+      .image-slider {
+        max-width: 1000px;
+        margin: 0 auto;
+        position: relative;
+        overflow: hidden;
+        border-radius: 20px;
+        box-shadow: var(--shadow-lg);
+      }
+
+      .image-slides {
+        display: flex;
+        transition: transform 0.5s ease;
+      }
+
+      .image-slide {
+        min-width: 100%;
+        height: 400px;
+        background-size: cover;
+        background-position: center;
+        position: relative;
+        display: flex;
+        align-items: center;
+        justify-content: center;
+      }
+
+      .image-slide::after {
+        content: "";
+        position: absolute;
+        top: 0;
+        left: 0;
+        right: 0;
+        bottom: 0;
+        background: linear-gradient(
+          45deg,
+          rgba(0, 0, 0, 0.3) 0%,
+          transparent 50%,
+          rgba(0, 0, 0, 0.3) 100%
+        );
+      }
+
+      .slide-content {
+        position: relative;
+        z-index: 2;
+        text-align: center;
+        color: white;
+      }
+
+      .slide-content h3 {
+        font-size: 2rem;
+        margin-bottom: 1rem;
+        text-shadow: 2px 2px 4px rgba(0, 0, 0, 0.5);
+      }
+
+      .slide-content p {
+        font-size: 1.2rem;
+        text-shadow: 1px 1px 2px rgba(0, 0, 0, 0.5);
+      }
+
+      .image-nav {
+        position: absolute;
+        top: 50%;
+        transform: translateY(-50%);
+        background: rgba(0, 0, 0, 0.5);
+        color: var(--gold);
+        border: none;
+        width: 50px;
+        height: 50px;
+        border-radius: 50%;
+        cursor: pointer;
+        font-size: 1.5rem;
+        transition: all 0.3s ease;
+        z-index: 3;
+      }
+
+      .image-nav:hover {
+        background: var(--gold);
+        color: var(--primary);
+        transform: translateY(-50%) scale(1.1);
+      }
+
+      .image-nav.prev {
+        left: 20px;
+      }
+
+      .image-nav.next {
+        right: 20px;
+      }
+
+      .image-indicators {
+        display: flex;
+        justify-content: center;
+        gap: 10px;
+        margin-top: 2rem;
+      }
+
+      .image-indicator {
+        width: 12px;
+        height: 12px;
+        border-radius: 50%;
+        background: var(--accent);
+        cursor: pointer;
+        transition: all 0.3s ease;
+      }
+
+      .image-indicator.active {
+        background: var(--gold);
+        transform: scale(1.2);
+      }
+
+      /* Contact Section */
+      .contact {
+        padding: 6rem 2rem;
+        background: linear-gradient(
+          135deg,
+          var(--primary),
+          var(--primary-dark)
+        );
+        color: white;
+        position: relative;
+        overflow: hidden;
+      }
+
+      .contact::before {
+        content: "";
+        position: absolute;
+        top: -50%;
+        right: -50%;
+        width: 100%;
+        height: 200%;
+        background: radial-gradient(
+          circle,
+          rgba(255, 255, 255, 0.1) 0%,
+          transparent 70%
+        );
+        animation: float 6s ease-in-out infinite;
+      }
+
+      .contact-content {
+        display: grid;
+        grid-template-columns: 1fr 1fr;
+        gap: 4rem;
+        align-items: center;
+        position: relative;
+        z-index: 1;
+      }
+
+      .contact-info h2 {
+        font-size: 2.5rem;
+        font-weight: 800;
+        margin-bottom: 1rem;
+      }
+
+      /* Footer */
+      .footer {
+        background: var(--bg-secondary);
+        color: var(--text-primary);
+        text-align: center;
+        padding: 3rem 2rem;
+        border-top: 1px solid var(--accent);
+      }
+
+      .footer-content {
+        max-width: 1200px;
+        margin: 0 auto;
+      }
+
+      .footer-links {
+        display: flex;
+        justify-content: center;
+        gap: 2rem;
+        margin-bottom: 2rem;
+        flex-wrap: wrap;
+      }
+
+      .footer-links a {
+        color: var(--text-secondary);
+        text-decoration: none;
+        transition: all 0.3s ease;
+        position: relative;
+      }
+
+      .footer-links a::after {
+        content: "";
+        position: absolute;
+        bottom: -5px;
+        left: 0;
+        width: 0;
+        height: 2px;
+        background: var(--gold);
+        transition: width 0.3s ease;
+      }
+
+      .footer-links a:hover {
+        color: var(--gold);
+      }
+
+      .footer-links a:hover::after {
+        width: 100%;
+      }
+
+      .social-links {
+        display: flex;
+        justify-content: center;
+        gap: 1rem;
+        margin-bottom: 2rem;
+      }
+
+      .social-links a {
+        display: inline-block;
+        width: 50px;
+        height: 50px;
+        background: rgba(34, 197, 94, 0.1);
+        border: 1px solid var(--accent);
+        border-radius: 50%;
+        line-height: 48px;
+        text-align: center;
+        color: var(--gold);
+        text-decoration: none;
+        transition: all 0.3s ease;
+        font-size: 1.2rem;
+      }
+
+      .social-links a:hover {
+        background: var(--gold);
+        color: var(--primary);
+        transform: translateY(-3px);
+        box-shadow: var(--shadow-gold);
+      }
+
+      .footer-bottom {
+        padding-top: 2rem;
+        border-top: 1px solid var(--accent);
+        color: var(--text-muted);
+      }
+
+      /* Animations */
+      @keyframes fadeInUp {
+        from {
+          opacity: 0;
+          transform: translateY(30px);
+        }
+        to {
+          opacity: 1;
+          transform: translateY(0);
+        }
+      }
+
+      @keyframes slideInLeft {
+        from {
+          opacity: 0;
+          transform: translateX(-30px);
+        }
+        to {
+          opacity: 1;
+          transform: translateX(0);
+        }
+      }
+
+      @keyframes slideInRight {
+        from {
+          opacity: 0;
+          transform: translateX(30px);
+        }
+        to {
+          opacity: 1;
+          transform: translateX(0);
+        }
+      }
+
+      @keyframes pulse {
+        0%,
+        100% {
+          transform: scale(1);
+        }
+        50% {
+          transform: scale(1.05);
+        }
+      }
+
+      @keyframes glow {
+        0%,
+        100% {
+          box-shadow: 0 0 20px rgba(34, 197, 94, 0.3);
+        }
+        50% {
+          box-shadow: 0 0 40px rgba(34, 197, 94, 0.6);
+        }
+      }
+
+      @keyframes fadeInUp {
+        from {
+          opacity: 0;
+          transform: translateY(30px);
+        }
+        to {
+          opacity: 1;
+          transform: translateY(0);
+        }
+      }
+
+      @keyframes slideInLeft {
+        from {
+          opacity: 0;
+          transform: translateX(-50px);
+        }
+        to {
+          opacity: 1;
+          transform: translateX(0);
+        }
+      }
+
+      @keyframes slideInRight {
+        from {
+          opacity: 0;
+          transform: translateX(50px);
+        }
+        to {
+          opacity: 1;
+          transform: translateX(0);
+        }
+      }
+
+      @keyframes scaleIn {
+        from {
+          opacity: 0;
+          transform: scale(0.8);
+        }
+        to {
+          opacity: 1;
+          transform: scale(1);
+        }
+      }
+
+      @keyframes float {
+        0%,
+        100% {
+          transform: translateY(0px);
+        }
+        50% {
+          transform: translateY(-10px);
+        }
+      }
+
+      .animate-on-scroll {
+        opacity: 0;
+        transform: translateY(30px);
+        transition: all 0.6s ease;
+      }
+
+      .animate-on-scroll.animated {
+        opacity: 1;
+        transform: translateY(0);
+      }
+
+      .success-message {
+        background: linear-gradient(135deg, #10b981, #059669);
+        color: white;
+        padding: 1rem 2rem;
+        border-radius: 10px;
+        margin-top: 1rem;
+        display: none;
+        animation: fadeInUp 0.5s ease;
+      }
+
+      .success-message.show {
+        display: block;
+      }
+
+      /* Responsive Design */
+      @media (max-width: 1024px) {
         .nav-container {
-            max-width: 1200px;
-            margin: 0 auto;
-            padding: 0.5rem 2rem;
-            display: flex;
-            justify-content: space-between;
-            align-items: center;
-            height: 60px;
-        }
-        
-        .logo {
-            font-size: 1.5rem;
-            font-weight: 800;
-            color: var(--gold);
-            text-decoration: none;
-            text-shadow: var(--shadow-gold);
-        }
-        
+          padding: 0 2rem;
+        }
+
+        .hero-title {
+          font-size: 3rem;
+        }
+
+        .features-grid {
+          grid-template-columns: repeat(2, 1fr);
+        }
+      }
+
+      @media (max-width: 768px) {
         .nav-links {
-            display: flex;
-            gap: 2rem;
-            list-style: none;
-        }
-        
-        .nav-links a {
-            text-decoration: none;
-            color: var(--text-primary);
-            font-weight: 500;
-            transition: all 0.3s ease;
-            position: relative;
-        }
-        
-        .nav-links a:hover {
-            color: var(--gold);
-            text-shadow: 0 0 10px rgba(255, 215, 0, 0.5);
-        }
-        
-        .nav-links a::after {
-            content: '';
-            position: absolute;
-            bottom: -5px;
-            left: 0;
-            width: 0;
-            height: 2px;
-            background: var(--gold);
-            transition: width 0.3s ease;
-        }
-        
-        .nav-links a:hover::after {
-            width: 100%;
-        }
-        
-        .cta-button {
-            background: linear-gradient(135deg, var(--gold), #ffed4e);
-            color: var(--primary);
-            padding: 0.75rem 1.5rem;
-            border: none;
-            border-radius: 50px;
-            font-weight: 600;
-            text-decoration: none;
-            transition: all 0.3s ease;
-            box-shadow: var(--shadow-gold);
-        }
-        
-        .cta-button:hover {
-            transform: translateY(-2px);
-            box-shadow: var(--shadow-gold), var(--shadow-lg);
-            background: linear-gradient(135deg, #ffed4e, var(--gold));
-        }
-        
-        /* Hero Section with Carousel */
-        .hero {
-            height: 100vh;
-            position: relative;
-            overflow: hidden;
-            display: flex;
-            align-items: center;
-            justify-content: center;
-            background: linear-gradient(135deg, var(--bg-primary) 0%, var(--bg-secondary) 50%, var(--secondary) 100%);
-            animation: fadeInUp 1s ease-out;
-        }
-        
-        .carousel {
-            position: absolute;
-            top: 0;
-            left: 0;
-            width: 100%;
-            height: 100%;
-            z-index: -1;
-        }
-        
-        .carousel-slide {
-            position: absolute;
-            top: 0;
-            left: 0;
-            width: 100%;
-            height: 100%;
-            opacity: 0;
-            transition: opacity 1s ease-in-out;
-            background-size: cover;
-            background-position: center;
-            background-repeat: no-repeat;
-            display: flex;
-            align-items: center;
-            justify-content: center;
-        }
-        
-        .carousel-slide.active {
-            opacity: 1;
-        }
-        
-        .carousel-content {
-            text-align: center;
-            color: white;
-            z-index: 2;
-        }
-        
-        .carousel-icon {
-            width: 120px;
-            height: 120px;
-            margin: 0 auto 20px;
-            filter: drop-shadow(0 4px 8px rgba(0,0,0,0.3));
-            animation: float 3s ease-in-out infinite;
-        }
-        
-        .carousel-content h3 {
-            font-size: 1.8rem;
-            font-weight: 600;
-            margin: 0;
-            text-shadow: 0 2px 4px rgba(0,0,0,0.5);
-        }
-        
-        .carousel-slide::before {
-            content: '';
-            position: absolute;
-            top: 0;
-            left: 0;
-            width: 100%;
-            height: 100%;
-            background: radial-gradient(circle at center, rgba(255, 215, 0, 0.1) 0%, rgba(0, 0, 0, 0.8) 70%);
-            z-index: 1;
-        }
-        
-        .hero-content {
-            text-align: center;
-            color: var(--text-primary);
-            z-index: 2;
-            max-width: 800px;
-            padding: 0 2rem;
-            animation: fadeInUp 1s ease-out;
-        }
-        
+          display: none;
+        }
+
+        .nav-container {
+          padding: 0 1rem;
+        }
+
         .hero-title {
-            font-size: 4rem;
-            font-weight: 800;
-            margin-bottom: 1rem;
-            background: linear-gradient(135deg, var(--gold), #34d399);
-            -webkit-background-clip: text;
-            -webkit-text-fill-color: transparent;
-            background-clip: text;
-            text-shadow: 0 0 30px rgba(34, 197, 94, 0.5);
-            animation: slideInLeft 1s ease-out 0.3s both;
-        }
-        
+          font-size: 2.5rem;
+        }
+
         .hero-subtitle {
-            font-size: 1.5rem;
-            margin-bottom: 2rem;
-            color: var(--text-secondary);
-            text-shadow: 1px 1px 2px rgba(0, 0, 0, 0.8);
-            animation: slideInRight 1s ease-out 0.6s both;
-        }
-        
+          font-size: 1.1rem;
+        }
+
         .hero-buttons {
-            display: flex;
-            gap: 1rem;
-            justify-content: center;
-            flex-wrap: wrap;
-            animation: scaleIn 1s ease-out 0.9s both;
-        }
-        
-        .btn-primary {
-            background: linear-gradient(135deg, var(--gold), #34d399);
-            color: var(--primary);
-            padding: 1rem 2rem;
-            border: none;
-            border-radius: 50px;
-            font-size: 1.1rem;
-            font-weight: 600;
-            text-decoration: none;
-            transition: all 0.3s ease;
-            box-shadow: 0 0 30px rgba(34, 197, 94, 0.3);
-            display: inline-block;
-        }
-        
+          flex-direction: column;
+          align-items: center;
+        }
+
+        .features-grid {
+          grid-template-columns: 1fr;
+          gap: 1.5rem;
+        }
+
+        .subscription-form {
+          flex-direction: column;
+          align-items: center;
+        }
+
+        .subscription-form input {
+          min-width: 100%;
+          margin-bottom: 1rem;
+        }
+
+        .contact-content {
+          grid-template-columns: 1fr;
+          gap: 2rem;
+        }
+
+        .section-title {
+          font-size: 2rem;
+        }
+
+        .footer-links {
+          flex-direction: column;
+          gap: 1rem;
+        }
+      }
+
+      @media (max-width: 480px) {
+        .hero-title {
+          font-size: 2rem;
+        }
+
+        .hero-subtitle {
+          font-size: 1rem;
+        }
+
+        .btn-primary,
         .btn-secondary {
-            background: rgba(255, 255, 255, 0.1);
-            color: white;
-            padding: 1rem 2rem;
-            border: 2px solid rgba(34, 197, 94, 0.5);
-            border-radius: 50px;
-            font-size: 1.1rem;
-            font-weight: 600;
-            text-decoration: none;
-            transition: all 0.3s ease;
-            backdrop-filter: blur(10px);
-            display: inline-block;
-        }
-        
-        .btn-primary:hover, .btn-secondary:hover {
-            transform: translateY(-3px);
-            box-shadow: 0 25px 50px -12px rgba(34, 197, 94, 0.4);
-        }
-        
-        /* Features Section */
-        .features {
-            padding: 6rem 2rem;
-            background: var(--bg-secondary);
-            position: relative;
-        }
-        
+          padding: 0.8rem 1.5rem;
+          font-size: 0.9rem;
+        }
+
         .feature-card {
-            animation: fadeInUp 0.8s ease-out both;
-        }
-        
-        .feature-card:nth-child(1) { animation-delay: 0.2s; }
-        .feature-card:nth-child(2) { animation-delay: 0.4s; }
-        .feature-card:nth-child(3) { animation-delay: 0.6s; }
-        
-        .features::before {
-            content: '';
-            position: absolute;
-            top: 0;
-            left: 0;
-            width: 100%;
-            height: 100%;
-            background: url('data:image/svg+xml,<svg xmlns="http://www.w3.org/2000/svg" viewBox="0 0 100 100"><defs><pattern id="grain" width="100" height="100" patternUnits="userSpaceOnUse"><circle cx="50" cy="50" r="1" fill="%23000" opacity="0.02"/></pattern></defs><rect width="100" height="100" fill="url(%23grain)"/></svg>');
-            z-index: 0;
-        }
-        
-        .container {
-            max-width: 1200px;
-            margin: 0 auto;
-            position: relative;
-            z-index: 1;
-        }
-        
+          padding: 2rem 1.5rem;
+        }
+
         .section-title {
-            text-align: center;
-            font-size: 3rem;
-            font-weight: 800;
-            margin-bottom: 1rem;
-            background: linear-gradient(135deg, var(--gold), #ffed4e);
-            -webkit-background-clip: text;
-            -webkit-text-fill-color: transparent;
-            background-clip: text;
-        }
-        
-        .section-subtitle {
-            text-align: center;
-            font-size: 1.2rem;
-            color: var(--text-secondary);
-            margin-bottom: 4rem;
-            max-width: 600px;
-            margin-left: auto;
-            margin-right: auto;
-        }
-        
-        .features-grid {
-            display: grid;
-            grid-template-columns: repeat(auto-fit, minmax(300px, 1fr));
-            gap: 2rem;
-        }
-        
-        .feature-card {
-            background: var(--bg-card);
-            padding: 2.5rem;
-            border-radius: 20px;
-            box-shadow: var(--shadow);
-            transition: all 0.3s ease;
-            position: relative;
-            overflow: hidden;
-            border: 1px solid rgba(255, 215, 0, 0.1);
-        }
-        
-        .feature-card::before {
-            content: '';
-            position: absolute;
-            top: 0;
-            left: 0;
-            width: 100%;
-            height: 4px;
-            background: linear-gradient(135deg, var(--gold), #ffed4e);
-        }
-        
-        .feature-card:hover {
-            transform: translateY(-10px);
-            box-shadow: var(--shadow-lg);
-            border-color: rgba(255, 215, 0, 0.3);
-        }
-        
-        .feature-icon {
-            width: 60px;
-            height: 60px;
-            background: linear-gradient(135deg, var(--gold), #34d399);
-            border-radius: 15px;
-            display: flex;
-            align-items: center;
-            justify-content: center;
-            font-size: 1.5rem;
-            margin-bottom: 1.5rem;
-            color: var(--primary);
-        }
-        
-        .feature-title {
-            font-size: 1.5rem;
-            font-weight: 700;
-            margin-bottom: 1rem;
-            color: var(--text-primary);
-        }
-        
-        .feature-description {
-            color: var(--text-secondary);
-            line-height: 1.7;
-        }
-        
-        /* Testimonials Section */
-        .testimonials {
-            padding: 6rem 2rem;
-            background: var(--bg-primary);
-            position: relative;
-            overflow: hidden;
-        }
-        
-        .testimonials::before {
-            content: '';
-            position: absolute;
-            top: 0;
-            left: 0;
-            right: 0;
-            bottom: 0;
-            background: linear-gradient(45deg, transparent 30%, rgba(255, 215, 0, 0.05) 50%, transparent 70%);
-            animation: shimmer 3s ease-in-out infinite;
-        }
-        
-        @keyframes shimmer {
-            0%, 100% { transform: translateX(-100%); }
-            50% { transform: translateX(100%); }
-        }
-        
-        .testimonials h2 {
-            text-align: center;
-            color: var(--text-primary);
-            margin-bottom: 3rem;
-            font-size: 2.5rem;
-            font-weight: 800;
-            background: linear-gradient(135deg, var(--gold), #ffed4e);
-            -webkit-background-clip: text;
-            -webkit-text-fill-color: transparent;
-            background-clip: text;
-        }
-        
-        .testimonial-slider {
-            max-width: 800px;
-            margin: 0 auto;
-            position: relative;
-        }
-        
-        .testimonial-slide {
-            display: none;
-            text-align: center;
-            padding: 3rem;
-            background: var(--bg-card);
-            border-radius: 20px;
-            border: 1px solid rgba(255, 215, 0, 0.1);
-            backdrop-filter: blur(10px);
-        }
-        
-        .testimonial-slide.active {
-            display: block;
-            animation: fadeInUp 0.6s ease;
-        }
-        
-        .testimonial-content {
-            font-size: 1.2rem;
-            color: var(--text-secondary);
-            line-height: 1.8;
-            margin-bottom: 2rem;
-            font-style: italic;
-        }
-        
-        .testimonial-author {
-            display: flex;
-            align-items: center;
-            justify-content: center;
-            gap: 1rem;
-        }
-        
-        .author-avatar {
-            width: 60px;
-            height: 60px;
-            border-radius: 50%;
-            background: linear-gradient(135deg, var(--gold), #ffed4e);
-            display: flex;
-            align-items: center;
-            justify-content: center;
-            font-size: 1.5rem;
-            color: var(--primary);
-            font-weight: bold;
-        }
-        
-        .author-info h4 {
-            color: var(--text-primary);
-            margin: 0;
-            font-size: 1.1rem;
-        }
-        
-        .author-info p {
-            color: var(--text-secondary);
-            margin: 5px 0 0 0;
-            font-size: 0.9rem;
-        }
-        
-        .testimonial-dots {
-            display: flex;
-            justify-content: center;
-            gap: 10px;
-            margin-top: 2rem;
-        }
-        
-        .dot {
-            width: 12px;
-            height: 12px;
-            border-radius: 50%;
-            background: var(--accent);
-            cursor: pointer;
-            transition: all 0.3s ease;
-        }
-        
-        .dot.active {
-            background: var(--gold);
-            transform: scale(1.2);
-        }
-        
-        /* Email Subscription Section */
-        .email-subscription {
-            padding: 6rem 2rem;
-            background: linear-gradient(135deg, var(--bg-secondary), var(--bg-primary));
-            text-align: center;
-        }
-        
-        .subscription-content h2 {
-            font-size: 2.5rem;
-            font-weight: 800;
-            margin-bottom: 1rem;
-            background: linear-gradient(135deg, var(--gold), #ffed4e);
-            -webkit-background-clip: text;
-            -webkit-text-fill-color: transparent;
-            background-clip: text;
-        }
-        
-        .subscription-content p {
-            font-size: 1.2rem;
-            color: var(--text-secondary);
-            margin-bottom: 3rem;
-            max-width: 600px;
-            margin-left: auto;
-            margin-right: auto;
-        }
-        
-        .subscription-form {
-            display: flex;
-            max-width: 500px;
-            margin: 0 auto;
-            gap: 1rem;
-            flex-wrap: wrap;
-        }
-        
-        .subscription-form input {
-            flex: 1;
-            padding: 1rem 1.5rem;
-            border: 1px solid rgba(255, 215, 0, 0.3);
-            border-radius: 50px;
-            background: var(--bg-card);
-            color: var(--text-primary);
-            font-size: 1rem;
-            min-width: 250px;
-        }
-        
-        .subscription-form input::placeholder {
-            color: var(--text-muted);
-        }
-        
-        .subscription-form button {
-            background: linear-gradient(135deg, var(--gold), #ffed4e);
-            color: var(--primary);
-            padding: 1rem 2rem;
-            border: none;
-            border-radius: 50px;
-            font-weight: 600;
-            cursor: pointer;
-            transition: all 0.3s ease;
-            white-space: nowrap;
-        }
-        
-        .subscription-form button:hover {
-            transform: translateY(-2px);
-            box-shadow: var(--shadow-gold);
-        }
-        
-        /* Image Carousel Section */
-        .image-carousel {
-            padding: 6rem 2rem;
-            background: var(--bg-secondary);
-        }
-        
-        .image-carousel h2 {
-            text-align: center;
-            color: var(--text-primary);
-            margin-bottom: 3rem;
-            font-size: 2.5rem;
-            font-weight: 800;
-            background: linear-gradient(135deg, var(--gold), #ffed4e);
-            -webkit-background-clip: text;
-            -webkit-text-fill-color: transparent;
-            background-clip: text;
-        }
-        
-        .image-slider {
-            max-width: 1000px;
-            margin: 0 auto;
-            position: relative;
-            overflow: hidden;
-            border-radius: 20px;
-            box-shadow: var(--shadow-lg);
-        }
-        
-        .image-slides {
-            display: flex;
-            transition: transform 0.5s ease;
-        }
-        
-        .image-slide {
-            min-width: 100%;
-            height: 400px;
-            background-size: cover;
-            background-position: center;
-            position: relative;
-            display: flex;
-            align-items: center;
-            justify-content: center;
-        }
-        
-        .image-slide::after {
-            content: '';
-            position: absolute;
-            top: 0;
-            left: 0;
-            right: 0;
-            bottom: 0;
-            background: linear-gradient(45deg, rgba(0, 0, 0, 0.3) 0%, transparent 50%, rgba(0, 0, 0, 0.3) 100%);
-        }
-        
-        .slide-content {
-            position: relative;
-            z-index: 2;
-            text-align: center;
-            color: white;
-        }
-        
-        .slide-content h3 {
-            font-size: 2rem;
-            margin-bottom: 1rem;
-            text-shadow: 2px 2px 4px rgba(0, 0, 0, 0.5);
-        }
-        
-        .slide-content p {
-            font-size: 1.2rem;
-            text-shadow: 1px 1px 2px rgba(0, 0, 0, 0.5);
-        }
-        
-        .image-nav {
-            position: absolute;
-            top: 50%;
-            transform: translateY(-50%);
-            background: rgba(0, 0, 0, 0.5);
-            color: var(--gold);
-            border: none;
-            width: 50px;
-            height: 50px;
-            border-radius: 50%;
-            cursor: pointer;
-            font-size: 1.5rem;
-            transition: all 0.3s ease;
-            z-index: 3;
-        }
-        
-        .image-nav:hover {
-            background: var(--gold);
-            color: var(--primary);
-            transform: translateY(-50%) scale(1.1);
-        }
-        
-        .image-nav.prev {
-            left: 20px;
-        }
-        
-        .image-nav.next {
-            right: 20px;
-        }
-        
-        .image-indicators {
-            display: flex;
-            justify-content: center;
-            gap: 10px;
-            margin-top: 2rem;
-        }
-        
-        .image-indicator {
-            width: 12px;
-            height: 12px;
-            border-radius: 50%;
-            background: var(--accent);
-            cursor: pointer;
-            transition: all 0.3s ease;
-        }
-        
-        .image-indicator.active {
-            background: var(--gold);
-            transform: scale(1.2);
-        }
-        
-        /* Contact Section */
-        .contact {
-            padding: 6rem 2rem;
-            background: linear-gradient(135deg, var(--primary), var(--primary-dark));
-            color: white;
-            position: relative;
-            overflow: hidden;
-        }
-        
-        .contact::before {
-            content: '';
-            position: absolute;
-            top: -50%;
-            right: -50%;
-            width: 100%;
-            height: 200%;
-            background: radial-gradient(circle, rgba(255, 255, 255, 0.1) 0%, transparent 70%);
-            animation: float 6s ease-in-out infinite;
-        }
-        
-        .contact-content {
-            display: grid;
-            grid-template-columns: 1fr 1fr;
-            gap: 4rem;
-            align-items: center;
-            position: relative;
-            z-index: 1;
-        }
-        
-        .contact-info h2 {
-            font-size: 2.5rem;
-            font-weight: 800;
-            margin-bottom: 1rem;
-        }
-        
-
-        
-        /* Footer */
-        .footer {
-            background: var(--bg-secondary);
-            color: var(--text-primary);
-            text-align: center;
-            padding: 3rem 2rem;
-            border-top: 1px solid var(--accent);
-        }
-        
-        .footer-content {
-            max-width: 1200px;
-            margin: 0 auto;
-        }
-        
-        .footer-links {
-            display: flex;
-            justify-content: center;
-            gap: 2rem;
-            margin-bottom: 2rem;
-            flex-wrap: wrap;
-        }
-        
-        .footer-links a {
-            color: var(--text-secondary);
-            text-decoration: none;
-            transition: all 0.3s ease;
-            position: relative;
-        }
-        
-        .footer-links a::after {
-            content: '';
-            position: absolute;
-            bottom: -5px;
-            left: 0;
-            width: 0;
-            height: 2px;
-            background: var(--gold);
-            transition: width 0.3s ease;
-        }
-        
-        .footer-links a:hover {
-            color: var(--gold);
-        }
-        
-        .footer-links a:hover::after {
-            width: 100%;
-        }
-        
-        .social-links {
-            display: flex;
-            justify-content: center;
-            gap: 1rem;
-            margin-bottom: 2rem;
-        }
-        
-        .social-links a {
-            display: inline-block;
-            width: 50px;
-            height: 50px;
-            background: rgba(34, 197, 94, 0.1);
-            border: 1px solid var(--accent);
-            border-radius: 50%;
-            line-height: 48px;
-            text-align: center;
-            color: var(--gold);
-            text-decoration: none;
-            transition: all 0.3s ease;
-            font-size: 1.2rem;
-        }
-        
-        .social-links a:hover {
-            background: var(--gold);
-            color: var(--primary);
-            transform: translateY(-3px);
-            box-shadow: var(--shadow-gold);
-        }
-        
-        .footer-bottom {
-            padding-top: 2rem;
-            border-top: 1px solid var(--accent);
-            color: var(--text-muted);
-        }
-        
-        /* Animations */
-        @keyframes fadeInUp {
-            from {
-                opacity: 0;
-                transform: translateY(30px);
-            }
-            to {
-                opacity: 1;
-                transform: translateY(0);
-            }
-        }
-        
-        @keyframes slideInLeft {
-            from {
-                opacity: 0;
-                transform: translateX(-30px);
-            }
-            to {
-                opacity: 1;
-                transform: translateX(0);
-            }
-        }
-        
-        @keyframes slideInRight {
-            from {
-                opacity: 0;
-                transform: translateX(30px);
-            }
-            to {
-                opacity: 1;
-                transform: translateX(0);
-            }
-        }
-        
-        @keyframes pulse {
-            0%, 100% { transform: scale(1); }
-            50% { transform: scale(1.05); }
-        }
-        
-        @keyframes glow {
-          0%, 100% { box-shadow: 0 0 20px rgba(34, 197, 94, 0.3); }
-          50% { box-shadow: 0 0 40px rgba(34, 197, 94, 0.6); }
-        }
-        
-        @keyframes fadeInUp {
-          from {
-            opacity: 0;
-            transform: translateY(30px);
-          }
-          to {
-            opacity: 1;
-            transform: translateY(0);
-          }
-        }
-        
-        @keyframes slideInLeft {
-          from {
-            opacity: 0;
-            transform: translateX(-50px);
-          }
-          to {
-            opacity: 1;
-            transform: translateX(0);
-          }
-        }
-        
-        @keyframes slideInRight {
-          from {
-            opacity: 0;
-            transform: translateX(50px);
-          }
-          to {
-            opacity: 1;
-            transform: translateX(0);
-          }
-        }
-        
-        @keyframes scaleIn {
-          from {
-            opacity: 0;
-            transform: scale(0.8);
-          }
-          to {
-            opacity: 1;
-            transform: scale(1);
-          }
-        }
-        
-        @keyframes float {
-          0%, 100% { transform: translateY(0px); }
-          50% { transform: translateY(-10px); }
-        }
-        
-
-        
-        .animate-on-scroll {
-            opacity: 0;
-            transform: translateY(30px);
-            transition: all 0.6s ease;
-        }
-        
-        .animate-on-scroll.animated {
-            opacity: 1;
-            transform: translateY(0);
-        }
-        
-        .success-message {
-            background: linear-gradient(135deg, #10b981, #059669);
-            color: white;
-            padding: 1rem 2rem;
-            border-radius: 10px;
-            margin-top: 1rem;
-            display: none;
-            animation: fadeInUp 0.5s ease;
-        }
-        
-        .success-message.show {
-            display: block;
-        }
-        
-        /* Responsive Design */
-        @media (max-width: 1024px) {
-            .nav-container {
-                padding: 0 2rem;
-            }
-            
-            .hero-title {
-                font-size: 3rem;
-            }
-            
-            .features-grid {
-                grid-template-columns: repeat(2, 1fr);
-            }
-        }
-        
-        @media (max-width: 768px) {
-            .nav-links {
-                display: none;
-            }
-            
-            .nav-container {
-                padding: 0 1rem;
-            }
-            
-            .hero-title {
-                font-size: 2.5rem;
-            }
-            
-            .hero-subtitle {
-                font-size: 1.1rem;
-            }
-            
-            .hero-buttons {
-                flex-direction: column;
-                align-items: center;
-            }
-            
-            .features-grid {
-                grid-template-columns: 1fr;
-                gap: 1.5rem;
-            }
-            
-            .subscription-form {
-                flex-direction: column;
-                align-items: center;
-            }
-            
-            .subscription-form input {
-                min-width: 100%;
-                margin-bottom: 1rem;
-            }
-            
-            .contact-content {
-                grid-template-columns: 1fr;
-                gap: 2rem;
-            }
-            
-            .section-title {
-                font-size: 2rem;
-            }
-            
-            .footer-links {
-                flex-direction: column;
-                gap: 1rem;
-            }
-        }
-        
-        @media (max-width: 480px) {
-            .hero-title {
-                font-size: 2rem;
-            }
-            
-            .hero-subtitle {
-                font-size: 1rem;
-            }
-            
-            .btn-primary, .btn-secondary {
-                padding: 0.8rem 1.5rem;
-                font-size: 0.9rem;
-            }
-            
-            .feature-card {
-                padding: 2rem 1.5rem;
-            }
-            
-            .section-title {
-                font-size: 1.8rem;
-            }
-        }
-        
-        /* Parallax Effect */
-        .parallax {
-            transform: translateZ(0);
-            will-change: transform;
-        }
+          font-size: 1.8rem;
+        }
+      }
+
+      /* Parallax Effect */
+      .parallax {
+        transform: translateZ(0);
+        will-change: transform;
+      }
     </style>
-</head>
-<body>
+  </head>
+  <body>
     <!-- Navigation -->
     <nav class="navbar">
-        <div class="nav-container">
-            <a href="#" class="logo">📚 TechBook</a>
-            <ul class="nav-links">
-                <li><a href="#home">Home</a></li>
-                <li><a href="#features">Features</a></li>
-                <li><a href="#contact">Contact</a></li>
-            </ul>
-            <a href="dashboard.html" class="cta-button">Go to Dashboard</a>
-        </div>
+      <div class="nav-container">
+        <a href="#" class="logo">📚 TechBook</a>
+        <ul class="nav-links">
+          <li><a href="#home">Home</a></li>
+          <li><a href="#features">Features</a></li>
+          <li><a href="#contact">Contact</a></li>
+        </ul>
+        <a href="dashboard.html" class="cta-button">Go to Dashboard</a>
+      </div>
     </nav>
 
     <!-- Hero Section with Carousel -->
     <section id="home" class="hero">
-        <div class="carousel">
-            <div class="carousel-slide active" style="background: linear-gradient(135deg, rgba(99, 102, 241, 0.9), rgba(236, 72, 153, 0.7));">
-                <div class="carousel-content">
-                    <svg class="carousel-icon" viewBox="0 0 200 200" xmlns="http://www.w3.org/2000/svg">
-                        <!-- Study/Learning Icon -->
-                        <rect x="40" y="60" width="120" height="80" rx="8" fill="rgba(255,255,255,0.9)" stroke="rgba(34,197,94,0.8)" stroke-width="2"/>
-                        <rect x="50" y="70" width="100" height="4" fill="rgba(34,197,94,0.6)"/>
-                        <rect x="50" y="80" width="80" height="4" fill="rgba(34,197,94,0.6)"/>
-                        <rect x="50" y="90" width="90" height="4" fill="rgba(34,197,94,0.6)"/>
-                        <rect x="50" y="100" width="70" height="4" fill="rgba(34,197,94,0.6)"/>
-                        <circle cx="100" cy="40" r="15" fill="rgba(34,197,94,0.8)"/>
-                        <circle cx="95" cy="35" r="2" fill="white"/>
-                        <circle cx="105" cy="35" r="2" fill="white"/>
-                        <path d="M 90 45 Q 100 50 110 45" stroke="white" stroke-width="2" fill="none"/>
-                    </svg>
-                    <h3>Interactive Learning</h3>
-                </div>
-            </div>
-            <div class="carousel-slide" style="background: linear-gradient(135deg, rgba(245, 158, 11, 0.9), rgba(99, 102, 241, 0.7));">
-                <div class="carousel-content">
-                    <svg class="carousel-icon" viewBox="0 0 200 200" xmlns="http://www.w3.org/2000/svg">
-                        <!-- Interview/Meeting Icon -->
-                        <rect x="30" y="80" width="140" height="80" rx="10" fill="rgba(255,255,255,0.9)" stroke="rgba(34,197,94,0.8)" stroke-width="2"/>
-                        <circle cx="70" cy="120" r="15" fill="rgba(34,197,94,0.8)"/>
-                        <circle cx="130" cy="120" r="15" fill="rgba(34,197,94,0.8)"/>
-                        <rect x="90" y="110" width="20" height="20" rx="3" fill="rgba(34,197,94,0.6)"/>
-                        <rect x="50" y="140" width="100" height="3" fill="rgba(34,197,94,0.4)"/>
-                        <rect x="60" y="150" width="80" height="3" fill="rgba(34,197,94,0.4)"/>
-                        <path d="M 100 60 L 90 80 L 110 80 Z" fill="rgba(34,197,94,0.8)"/>
-                    </svg>
-                    <h3>Interview Practice</h3>
-                </div>
-            </div>
-            <div class="carousel-slide" style="background: linear-gradient(135deg, rgba(236, 72, 153, 0.9), rgba(245, 158, 11, 0.7));">
-                <div class="carousel-content">
-                    <svg class="carousel-icon" viewBox="0 0 200 200" xmlns="http://www.w3.org/2000/svg">
-                        <!-- Books/Knowledge Icon -->
-                        <rect x="50" y="70" width="100" height="80" rx="5" fill="rgba(255,255,255,0.9)" stroke="rgba(34,197,94,0.8)" stroke-width="2"/>
-                        <rect x="45" y="75" width="100" height="80" rx="5" fill="rgba(255,255,255,0.8)" stroke="rgba(34,197,94,0.7)" stroke-width="2"/>
-                        <rect x="40" y="80" width="100" height="80" rx="5" fill="rgba(255,255,255,0.7)" stroke="rgba(34,197,94,0.6)" stroke-width="2"/>
-                        <rect x="50" y="90" width="70" height="3" fill="rgba(34,197,94,0.6)"/>
-                        <rect x="50" y="100" width="60" height="3" fill="rgba(34,197,94,0.6)"/>
-                        <rect x="50" y="110" width="65" height="3" fill="rgba(34,197,94,0.6)"/>
-                        <circle cx="100" cy="50" r="12" fill="rgba(34,197,94,0.8)"/>
-                        <path d="M 95 45 L 100 55 L 105 45" stroke="white" stroke-width="2" fill="none"/>
-                    </svg>
-                    <h3>Comprehensive Guide</h3>
-                </div>
-            </div>
-<<<<<<< HEAD
-=======
+      <div class="carousel">
+        <div
+          class="carousel-slide active"
+          style="
+            background: linear-gradient(
+              135deg,
+              rgba(99, 102, 241, 0.9),
+              rgba(236, 72, 153, 0.7)
+            );
+          "
+        >
+          <div class="carousel-content">
+            <svg
+              class="carousel-icon"
+              viewBox="0 0 200 200"
+              xmlns="http://www.w3.org/2000/svg"
+            >
+              <!-- Study/Learning Icon -->
+              <rect
+                x="40"
+                y="60"
+                width="120"
+                height="80"
+                rx="8"
+                fill="rgba(255,255,255,0.9)"
+                stroke="rgba(34,197,94,0.8)"
+                stroke-width="2"
+              />
+              <rect
+                x="50"
+                y="70"
+                width="100"
+                height="4"
+                fill="rgba(34,197,94,0.6)"
+              />
+              <rect
+                x="50"
+                y="80"
+                width="80"
+                height="4"
+                fill="rgba(34,197,94,0.6)"
+              />
+              <rect
+                x="50"
+                y="90"
+                width="90"
+                height="4"
+                fill="rgba(34,197,94,0.6)"
+              />
+              <rect
+                x="50"
+                y="100"
+                width="70"
+                height="4"
+                fill="rgba(34,197,94,0.6)"
+              />
+              <circle cx="100" cy="40" r="15" fill="rgba(34,197,94,0.8)" />
+              <circle cx="95" cy="35" r="2" fill="white" />
+              <circle cx="105" cy="35" r="2" fill="white" />
+              <path
+                d="M 90 45 Q 100 50 110 45"
+                stroke="white"
+                stroke-width="2"
+                fill="none"
+              />
+            </svg>
+            <h3>Interactive Learning</h3>
           </div>
-
-          <div class="search-container">
-            <input
-              type="text"
-              class="search-input"
-              placeholder="Search topics..."
-              id="searchInput"
-            />
-            <span class="search-icon">🔍</span>
-            <button class="search-clear" id="searchClear" title="Clear search">
-              <svg
-                width="16"
-                height="16"
-                viewBox="0 0 24 24"
+        </div>
+        <div
+          class="carousel-slide"
+          style="
+            background: linear-gradient(
+              135deg,
+              rgba(245, 158, 11, 0.9),
+              rgba(99, 102, 241, 0.7)
+            );
+          "
+        >
+          <div class="carousel-content">
+            <svg
+              class="carousel-icon"
+              viewBox="0 0 200 200"
+              xmlns="http://www.w3.org/2000/svg"
+            >
+              <!-- Interview/Meeting Icon -->
+              <rect
+                x="30"
+                y="80"
+                width="140"
+                height="80"
+                rx="10"
+                fill="rgba(255,255,255,0.9)"
+                stroke="rgba(34,197,94,0.8)"
+                stroke-width="2"
+              />
+              <circle cx="70" cy="120" r="15" fill="rgba(34,197,94,0.8)" />
+              <circle cx="130" cy="120" r="15" fill="rgba(34,197,94,0.8)" />
+              <rect
+                x="90"
+                y="110"
+                width="20"
+                height="20"
+                rx="3"
+                fill="rgba(34,197,94,0.6)"
+              />
+              <rect
+                x="50"
+                y="140"
+                width="100"
+                height="3"
+                fill="rgba(34,197,94,0.4)"
+              />
+              <rect
+                x="60"
+                y="150"
+                width="80"
+                height="3"
+                fill="rgba(34,197,94,0.4)"
+              />
+              <path
+                d="M 100 60 L 90 80 L 110 80 Z"
+                fill="rgba(34,197,94,0.8)"
+              />
+            </svg>
+            <h3>Interview Practice</h3>
+          </div>
+        </div>
+        <div
+          class="carousel-slide"
+          style="
+            background: linear-gradient(
+              135deg,
+              rgba(236, 72, 153, 0.9),
+              rgba(245, 158, 11, 0.7)
+            );
+          "
+        >
+          <div class="carousel-content">
+            <svg
+              class="carousel-icon"
+              viewBox="0 0 200 200"
+              xmlns="http://www.w3.org/2000/svg"
+            >
+              <!-- Books/Knowledge Icon -->
+              <rect
+                x="50"
+                y="70"
+                width="100"
+                height="80"
+                rx="5"
+                fill="rgba(255,255,255,0.9)"
+                stroke="rgba(34,197,94,0.8)"
+                stroke-width="2"
+              />
+              <rect
+                x="45"
+                y="75"
+                width="100"
+                height="80"
+                rx="5"
+                fill="rgba(255,255,255,0.8)"
+                stroke="rgba(34,197,94,0.7)"
+                stroke-width="2"
+              />
+              <rect
+                x="40"
+                y="80"
+                width="100"
+                height="80"
+                rx="5"
+                fill="rgba(255,255,255,0.7)"
+                stroke="rgba(34,197,94,0.6)"
+                stroke-width="2"
+              />
+              <rect
+                x="50"
+                y="90"
+                width="70"
+                height="3"
+                fill="rgba(34,197,94,0.6)"
+              />
+              <rect
+                x="50"
+                y="100"
+                width="60"
+                height="3"
+                fill="rgba(34,197,94,0.6)"
+              />
+              <rect
+                x="50"
+                y="110"
+                width="65"
+                height="3"
+                fill="rgba(34,197,94,0.6)"
+              />
+              <circle cx="100" cy="50" r="12" fill="rgba(34,197,94,0.8)" />
+              <path
+                d="M 95 45 L 100 55 L 105 45"
+                stroke="white"
+                stroke-width="2"
                 fill="none"
-                stroke="currentColor"
-                stroke-width="2"
-              >
-                <line x1="18" y1="6" x2="6" y2="18"></line>
-                <line x1="6" y1="6" x2="18" y2="18"></line>
-              </svg>
-            </button>
+              />
+            </svg>
+            <h3>Comprehensive Guide</h3>
           </div>
-
-          <div class="nav-section">
-            <h3>Frontend Technologies</h3>
-            <button
-              class="nav-item"
-              data-file="markdowns/angular/angular-questions.md"
-            >
-              Angular 14 <span class="badge">100+</span>
-            </button>
-            <button
-              class="nav-item"
-              data-file="markdowns/javascript/javascript-questions.md"
-            >
-              JavaScript <span class="badge">100+</span>
-            </button>
-            <button
-              class="nav-item"
-              data-file="markdowns/typescript/typescript-questions.md"
-            >
-              TypeScript <span class="badge">70+</span>
-            </button>
-            <button
-              class="nav-item"
-              data-file="markdowns/html/html-questions.md"
-            >
-              HTML5 <span class="badge">50+</span>
-            </button>
-            <button class="nav-item" data-file="markdowns/css/css-questions.md">
-              CSS3 <span class="badge">60+</span>
-            </button>
-            <button
-              class="nav-item"
-              data-file="markdowns/tailwind-bootstrap/tailwind-bootstrap-questions.md"
-            >
-              Tailwind & Bootstrap <span class="badge">25+</span>
-            </button>
-            <button
-              class="nav-item"
-              data-file="markdowns/react/react-questions.md"
-            >
-              React.js <span class="badge">45+</span>
-            </button>
-             <button
-              class="nav-item"
-              data-file="markdowns/nextjs/nextjs-questions.md"
-            >
-              Next.js <span class="badge">45+</span>
-            </button>
-            <button class="nav-item" data-file="markdowns/vue/vue-questions.md">
-              Vue.js <span class="badge">50+</span>
-            </button>
-          </div>
-
-          <div class="nav-section">
-            <h3>State Management</h3>
-            <button
-              class="nav-item"
-              data-file="markdowns/ngrx/ngrx-questions.md"
-            >
-              NgRx <span class="badge">40+</span>
-            </button>
-            <button
-              class="nav-item"
-              data-file="markdowns/redux-zustand/redux-zustand-questions.md"
-            >
-              Redux & Zustand <span class="badge">30+</span>
-            </button>
-          </div>
-
-          <div class="nav-section">
-            <h3>Backend Technologies</h3>
-            <button
-              class="nav-item"
-              data-file="markdowns/nodejs/nodejs-questions.md"
-            >
-              Node.js <span class="badge">60+</span>
-            </button>
-            <button
-              class="nav-item"
-              data-file="markdowns/python/python-questions.md"
-            >
-              Python & Django <span class="badge">55+</span>
-            </button>
-              <button
-              class="nav-item"
-              data-file="markdowns/dotnet/dotnet-questions.md"
-            >
-              .NET <span class="badge">20+</span>
-            </button>
-            <button
-              class="nav-item"
-              data-file="markdowns/java/java-questions.md"
-            >
-              Java <span class="badge">20+</span>
-            </button>
-            <button class="nav-item" data-file="markdowns/cpp/cpp-questions.md">
-              C++ <span class="badge">20+</span>
-            </button>
-            <button
-              class="nav-item"
-              data-file="markdowns/docker/docker-questions.md"
-            >
-              Docker & DevOps <span class="badge">45+</span>
-            </button>
-            <button
-              class="nav-item"
-              data-file="markdowns/kubernetes/kubernetes-questions.md"
-            >
-              Kubernetes <span class="badge">40+</span>
-            </button>
-            <button class="nav-item" data-file="markdowns/aws/aws-questions.md">
-              AWS Cloud <span class="badge">50+</span>
-            </button>
-            <button
-              class="nav-item"
-              data-file="markdowns/database/database-questions.md"
-            >
-              Database & SQL <span class="badge">65+</span>
-            </button>
-          </div>
-
-          <div class="nav-section">
-            <h3>Integration & Advanced</h3>
-            <button
-              class="nav-item"
-              data-file="markdowns/integration/angular14-integration-questions.md"
-            >
-              Angular 14 Integration <span class="badge">25+</span>
-            </button>
-          </div>
-
-          <div class="nav-section">
-            <h3>Mobile Development</h3>
-            <button
-              class="nav-item"
-              data-file="markdowns/swift-swiftui/swift-swiftui-questions.md"
-            >
-              Swift/SwiftUI <span class="badge">20+</span>
-            </button>
-            <button
-              class="nav-item"
-              data-file="markdowns/kotlin/kotlin-questions.md"
-            >
-              Kotlin <span class="badge">20+</span>
-            </button>
-             <button
-              class="nav-item"
-              data-file="markdowns/flutter/flutter-questions.md"
-            >
-              Flutter <span class="badge">20+</span>
-            </button>
-            <button
-              class="nav-item"
-              data-file="markdowns/react-native/react-native-questions.md"
-            >
-              React-Native <span class="badge">20+</span>
-            </button>
-          </div>
-
-          
-        </nav>
-      </article>
-
-      <!-- Main Content Area -->
-      <main class="main-content">
-        <div class="content-header">
-          <h1>Technical Interview Guide</h1>
-          <p>
-            Comprehensive collection of interview questions covering React.js,
-            Angular 14, JavaScript, TypeScript, HTML5, CSS3, NgRx, Backend-
-            related technologies, Performance, Security, and Integration
-            patterns.
-          </p>
->>>>>>> 8d8af604
         </div>
-        
-        <div class="hero-content parallax">
-            <h1 class="hero-title">Master Technical Interviews</h1>
-            <p class="hero-subtitle">Comprehensive guide covering React, Angular, JavaScript, TypeScript, and more. Get interview-ready with our premium collection.</p>
-            <div class="hero-buttons">
-                <a href="dashboard.html" class="btn-primary">Start Learning</a>
-                <a href="#features" class="btn-secondary">Learn More</a>
-            </div>
+      </div>
+
+      <div class="hero-content parallax">
+        <h1 class="hero-title">Master Technical Interviews</h1>
+        <p class="hero-subtitle">
+          Comprehensive guide covering React, Angular, JavaScript, TypeScript,
+          and more. Get interview-ready with our premium collection.
+        </p>
+        <div class="hero-buttons">
+          <a href="dashboard.html" class="btn-primary">Start Learning</a>
+          <a href="#features" class="btn-secondary">Learn More</a>
         </div>
+      </div>
     </section>
 
     <!-- Features Section -->
     <section id="features" class="features">
-        <div class="container">
-            <h2 class="section-title">Why Choose Our Guide?</h2>
-            <p class="section-subtitle">Everything you need to ace your technical interviews, from beginner to advanced level.</p>
-            
-            <div class="features-grid">
-                <div class="feature-card">
-                    <div class="feature-icon">🚀</div>
-                    <h3 class="feature-title">Comprehensive Coverage</h3>
-                    <p class="feature-description">Over 1000+ questions covering React, Angular, JavaScript, TypeScript, Node.js, Python, and more technologies.</p>
-                </div>
-                
-                <div class="feature-card">
-                    <div class="feature-icon">💡</div>
-                    <h3 class="feature-title">Real Interview Questions</h3>
-                    <p class="feature-description">Curated from actual interviews at top tech companies like Google, Facebook, Amazon, and Microsoft.</p>
-                </div>
-                
-                <div class="feature-card">
-                    <div class="feature-icon">📱</div>
-                    <h3 class="feature-title">Mobile Optimized</h3>
-                    <p class="feature-description">Study anywhere, anytime with our responsive design that works perfectly on all devices.</p>
-                </div>
-                
-                <div class="feature-card">
-                    <div class="feature-icon">🎯</div>
-                    <h3 class="feature-title">Structured Learning</h3>
-                    <p class="feature-description">Organized by technology and difficulty level to help you progress systematically.</p>
-                </div>
-                
-                <div class="feature-card">
-                    <div class="feature-icon">⚡</div>
-                    <h3 class="feature-title">Fast & Efficient</h3>
-                    <p class="feature-description">Quick search, syntax highlighting, and export features to maximize your study efficiency.</p>
-                </div>
-                
-                <div class="feature-card">
-                    <div class="feature-icon">🔄</div>
-                    <h3 class="feature-title">Regular Updates</h3>
-                    <p class="feature-description">Content is regularly updated with new questions and latest technology trends.</p>
-                </div>
-            </div>
+      <div class="container">
+        <h2 class="section-title">Why Choose Our Guide?</h2>
+        <p class="section-subtitle">
+          Everything you need to ace your technical interviews, from beginner to
+          advanced level.
+        </p>
+
+        <div class="features-grid">
+          <div class="feature-card">
+            <div class="feature-icon">🚀</div>
+            <h3 class="feature-title">Comprehensive Coverage</h3>
+            <p class="feature-description">
+              Over 1000+ questions covering React, Angular, JavaScript,
+              TypeScript, Node.js, Python, and more technologies.
+            </p>
+          </div>
+
+          <div class="feature-card">
+            <div class="feature-icon">💡</div>
+            <h3 class="feature-title">Real Interview Questions</h3>
+            <p class="feature-description">
+              Curated from actual interviews at top tech companies like Google,
+              Facebook, Amazon, and Microsoft.
+            </p>
+          </div>
+
+          <div class="feature-card">
+            <div class="feature-icon">📱</div>
+            <h3 class="feature-title">Mobile Optimized</h3>
+            <p class="feature-description">
+              Study anywhere, anytime with our responsive design that works
+              perfectly on all devices.
+            </p>
+          </div>
+
+          <div class="feature-card">
+            <div class="feature-icon">🎯</div>
+            <h3 class="feature-title">Structured Learning</h3>
+            <p class="feature-description">
+              Organized by technology and difficulty level to help you progress
+              systematically.
+            </p>
+          </div>
+
+          <div class="feature-card">
+            <div class="feature-icon">⚡</div>
+            <h3 class="feature-title">Fast & Efficient</h3>
+            <p class="feature-description">
+              Quick search, syntax highlighting, and export features to maximize
+              your study efficiency.
+            </p>
+          </div>
+
+          <div class="feature-card">
+            <div class="feature-icon">🔄</div>
+            <h3 class="feature-title">Regular Updates</h3>
+            <p class="feature-description">
+              Content is regularly updated with new questions and latest
+              technology trends.
+            </p>
+          </div>
         </div>
+      </div>
     </section>
 
     <!-- Testimonials Section -->
     <section class="testimonials">
-        <div class="container">
-            <h2>What Our Users Say</h2>
-            <div class="testimonial-slider">
-                <div class="testimonial-slide active">
-                    <div class="testimonial-content">
-                        "This platform has completely transformed how I approach interview preparation. The comprehensive guides and interactive features make learning engaging and effective."
-                    </div>
-                    <div class="testimonial-author">
-                        <div class="author-avatar">S</div>
-                        <div class="author-info">
-                            <h4>Sarah Johnson</h4>
-                            <p>Software Engineer at Google</p>
-                        </div>
-                    </div>
-                </div>
-                <div class="testimonial-slide">
-                    <div class="testimonial-content">
-                        "The quality of content and the user experience is outstanding. I've recommended this to all my colleagues preparing for technical interviews."
-                    </div>
-                    <div class="testimonial-author">
-                        <div class="author-avatar">M</div>
-                        <div class="author-info">
-                            <h4>Michael Chen</h4>
-                            <p>Senior Developer at Microsoft</p>
-                        </div>
-                    </div>
-                </div>
-                <div class="testimonial-slide">
-                    <div class="testimonial-content">
-                        "Incredible resource! The structured approach and comprehensive coverage helped me land my dream job. Highly recommended for anyone serious about their career."
-                    </div>
-                    <div class="testimonial-author">
-                        <div class="author-avatar">A</div>
-                        <div class="author-info">
-                            <h4>Alex Rodriguez</h4>
-                            <p>Full Stack Developer at Amazon</p>
-                        </div>
-                    </div>
-                </div>
+      <div class="container">
+        <h2>What Our Users Say</h2>
+        <div class="testimonial-slider">
+          <div class="testimonial-slide active">
+            <div class="testimonial-content">
+              "This platform has completely transformed how I approach interview
+              preparation. The comprehensive guides and interactive features
+              make learning engaging and effective."
             </div>
-            <div class="testimonial-dots">
-                <span class="dot active" onclick="currentTestimonial(1)"></span>
-                <span class="dot" onclick="currentTestimonial(2)"></span>
-                <span class="dot" onclick="currentTestimonial(3)"></span>
+            <div class="testimonial-author">
+              <div class="author-avatar">S</div>
+              <div class="author-info">
+                <h4>Sarah Johnson</h4>
+                <p>Software Engineer at Google</p>
+              </div>
             </div>
+          </div>
+          <div class="testimonial-slide">
+            <div class="testimonial-content">
+              "The quality of content and the user experience is outstanding.
+              I've recommended this to all my colleagues preparing for technical
+              interviews."
+            </div>
+            <div class="testimonial-author">
+              <div class="author-avatar">M</div>
+              <div class="author-info">
+                <h4>Michael Chen</h4>
+                <p>Senior Developer at Microsoft</p>
+              </div>
+            </div>
+          </div>
+          <div class="testimonial-slide">
+            <div class="testimonial-content">
+              "Incredible resource! The structured approach and comprehensive
+              coverage helped me land my dream job. Highly recommended for
+              anyone serious about their career."
+            </div>
+            <div class="testimonial-author">
+              <div class="author-avatar">A</div>
+              <div class="author-info">
+                <h4>Alex Rodriguez</h4>
+                <p>Full Stack Developer at Amazon</p>
+              </div>
+            </div>
+          </div>
         </div>
+        <div class="testimonial-dots">
+          <span class="dot active" onclick="currentTestimonial(1)"></span>
+          <span class="dot" onclick="currentTestimonial(2)"></span>
+          <span class="dot" onclick="currentTestimonial(3)"></span>
+        </div>
+      </div>
     </section>
 
     <!-- Image Carousel Section -->
     <section class="image-carousel">
-        <div class="container">
-            <h2>Experience Excellence</h2>
-            <div class="image-slider">
-                <div class="image-slides" id="imageSlides">
-                    <div class="image-slide" style="background: linear-gradient(135deg, #667eea 0%, #764ba2 100%);">
-                        <div class="slide-content">
-                            <h3>Modern Interface</h3>
-                            <p>Clean, intuitive design that enhances your learning experience</p>
-                        </div>
-                    </div>
-                    <div class="image-slide" style="background: linear-gradient(135deg, #f093fb 0%, #f5576c 100%);">
-                        <div class="slide-content">
-                            <h3>Comprehensive Content</h3>
-                            <p>Everything you need to succeed in your technical interviews</p>
-                        </div>
-                    </div>
-                    <div class="image-slide" style="background: linear-gradient(135deg, #4facfe 0%, #00f2fe 100%);">
-                        <div class="slide-content">
-                            <h3>Interactive Learning</h3>
-                            <p>Engage with dynamic content and real-world scenarios</p>
-                        </div>
-                    </div>
-                    <div class="image-slide" style="background: linear-gradient(135deg, #43e97b 0%, #38f9d7 100%);">
-                        <div class="slide-content">
-                            <h3>Expert Guidance</h3>
-                            <p>Learn from industry professionals and proven methodologies</p>
-                        </div>
-                    </div>
-                </div>
-                <button class="image-nav prev" onclick="changeImageSlide(-1)">‹</button>
-                <button class="image-nav next" onclick="changeImageSlide(1)">›</button>
+      <div class="container">
+        <h2>Experience Excellence</h2>
+        <div class="image-slider">
+          <div class="image-slides" id="imageSlides">
+            <div
+              class="image-slide"
+              style="
+                background: linear-gradient(135deg, #667eea 0%, #764ba2 100%);
+              "
+            >
+              <div class="slide-content">
+                <h3>Modern Interface</h3>
+                <p>
+                  Clean, intuitive design that enhances your learning experience
+                </p>
+              </div>
             </div>
-            <div class="image-indicators">
-                <span class="image-indicator active" onclick="currentImageSlide(1)"></span>
-                <span class="image-indicator" onclick="currentImageSlide(2)"></span>
-                <span class="image-indicator" onclick="currentImageSlide(3)"></span>
-                <span class="image-indicator" onclick="currentImageSlide(4)"></span>
+            <div
+              class="image-slide"
+              style="
+                background: linear-gradient(135deg, #f093fb 0%, #f5576c 100%);
+              "
+            >
+              <div class="slide-content">
+                <h3>Comprehensive Content</h3>
+                <p>
+                  Everything you need to succeed in your technical interviews
+                </p>
+              </div>
             </div>
+            <div
+              class="image-slide"
+              style="
+                background: linear-gradient(135deg, #4facfe 0%, #00f2fe 100%);
+              "
+            >
+              <div class="slide-content">
+                <h3>Interactive Learning</h3>
+                <p>Engage with dynamic content and real-world scenarios</p>
+              </div>
+            </div>
+            <div
+              class="image-slide"
+              style="
+                background: linear-gradient(135deg, #43e97b 0%, #38f9d7 100%);
+              "
+            >
+              <div class="slide-content">
+                <h3>Expert Guidance</h3>
+                <p>
+                  Learn from industry professionals and proven methodologies
+                </p>
+              </div>
+            </div>
+          </div>
+          <button class="image-nav prev" onclick="changeImageSlide(-1)">
+            ‹
+          </button>
+          <button class="image-nav next" onclick="changeImageSlide(1)">
+            ›
+          </button>
         </div>
+        <div class="image-indicators">
+          <span
+            class="image-indicator active"
+            onclick="currentImageSlide(1)"
+          ></span>
+          <span class="image-indicator" onclick="currentImageSlide(2)"></span>
+          <span class="image-indicator" onclick="currentImageSlide(3)"></span>
+          <span class="image-indicator" onclick="currentImageSlide(4)"></span>
+        </div>
+      </div>
     </section>
 
     <!-- Email Subscription Section -->
     <section class="email-subscription">
-        <div class="container">
-            <div class="subscription-content">
-                <h2>Stay Updated</h2>
-                <p>Subscribe to our newsletter and get the latest interview tips, industry insights, and exclusive content delivered straight to your inbox.</p>
-                <form class="subscription-form" id="subscriptionForm">
-                    <input type="email" placeholder="Enter your email address" required id="emailInput">
-                    <button type="submit">Subscribe Now</button>
-                </form>
-                <div class="success-message" id="successMessage">
-                    🎉 Thank you for subscribing! You'll receive our latest updates soon.
-                </div>
-            </div>
+      <div class="container">
+        <div class="subscription-content">
+          <h2>Stay Updated</h2>
+          <p>
+            Subscribe to our newsletter and get the latest interview tips,
+            industry insights, and exclusive content delivered straight to your
+            inbox.
+          </p>
+          <form class="subscription-form" id="subscriptionForm">
+            <input
+              type="email"
+              placeholder="Enter your email address"
+              required
+              id="emailInput"
+            />
+            <button type="submit">Subscribe Now</button>
+          </form>
+          <div class="success-message" id="successMessage">
+            🎉 Thank you for subscribing! You'll receive our latest updates
+            soon.
+          </div>
         </div>
+      </div>
     </section>
-
-
 
     <!-- Footer -->
     <footer class="footer">
-        <div class="footer-content">
-            <div class="footer-links">
-                <a href="#home">Home</a>
-                <a href="#features">Features</a>
-                <a href="dashboard.html">Dashboard</a>
-                <a href="login.html">Login</a>
-                <a href="signup.html">Sign Up</a>
-            </div>
-            <div class="social-links">
-                <a href="#" aria-label="Twitter">🐦</a>
-                <a href="#" aria-label="LinkedIn">💼</a>
-                <a href="#" aria-label="GitHub">🐙</a>
-                <a href="#" aria-label="Discord">💬</a>
-            </div>
-            <div class="footer-bottom">
-                <p>&copy; 2024 Tech Interview Guide. Made with ❤️ for developers worldwide.</p>
-            </div>
+      <div class="footer-content">
+        <div class="footer-links">
+          <a href="#home">Home</a>
+          <a href="#features">Features</a>
+          <a href="dashboard.html">Dashboard</a>
+          <a href="login.html">Login</a>
+          <a href="signup.html">Sign Up</a>
         </div>
+        <div class="social-links">
+          <a href="#" aria-label="Twitter">🐦</a>
+          <a href="#" aria-label="LinkedIn">💼</a>
+          <a href="#" aria-label="GitHub">🐙</a>
+          <a href="#" aria-label="Discord">💬</a>
+        </div>
+        <div class="footer-bottom">
+          <p>
+            &copy; 2024 Tech Interview Guide. Made with ❤️ for developers
+            worldwide.
+          </p>
+        </div>
+      </div>
     </footer>
 
     <script>
-        // Carousel functionality
-        const slides = document.querySelectorAll('.carousel-slide');
-        let currentSlide = 0;
-        
-        function nextSlide() {
-            slides[currentSlide].classList.remove('active');
-            currentSlide = (currentSlide + 1) % slides.length;
-            slides[currentSlide].classList.add('active');
-        }
-        
-        setInterval(nextSlide, 5000);
-        
-        // Parallax effect
-        window.addEventListener('scroll', () => {
-            const scrolled = window.pageYOffset;
-            const parallaxElements = document.querySelectorAll('.parallax');
-            
-            parallaxElements.forEach(element => {
-                const speed = 0.5;
-                element.style.transform = `translateY(${scrolled * speed}px)`;
+      // Carousel functionality
+      const slides = document.querySelectorAll(".carousel-slide");
+      let currentSlide = 0;
+
+      function nextSlide() {
+        slides[currentSlide].classList.remove("active");
+        currentSlide = (currentSlide + 1) % slides.length;
+        slides[currentSlide].classList.add("active");
+      }
+
+      setInterval(nextSlide, 5000);
+
+      // Parallax effect
+      window.addEventListener("scroll", () => {
+        const scrolled = window.pageYOffset;
+        const parallaxElements = document.querySelectorAll(".parallax");
+
+        parallaxElements.forEach((element) => {
+          const speed = 0.5;
+          element.style.transform = `translateY(${scrolled * speed}px)`;
+        });
+      });
+
+      // Smooth scrolling for navigation links
+      document.querySelectorAll('a[href^="#"]').forEach((anchor) => {
+        anchor.addEventListener("click", function (e) {
+          e.preventDefault();
+          const target = document.querySelector(this.getAttribute("href"));
+          if (target) {
+            target.scrollIntoView({
+              behavior: "smooth",
+              block: "start",
             });
+          }
         });
-        
-        // Smooth scrolling for navigation links
-        document.querySelectorAll('a[href^="#"]').forEach(anchor => {
-            anchor.addEventListener('click', function (e) {
-                e.preventDefault();
-                const target = document.querySelector(this.getAttribute('href'));
-                if (target) {
-                    target.scrollIntoView({
-                        behavior: 'smooth',
-                        block: 'start'
-                    });
-                }
-            });
+      });
+
+      // Testimonials functionality
+      let currentTestimonialIndex = 0;
+      const testimonialSlides = document.querySelectorAll(".testimonial-slide");
+      const testimonialDots = document.querySelectorAll(
+        ".testimonial-dots .dot"
+      );
+
+      function showTestimonial(index) {
+        testimonialSlides.forEach((slide) => slide.classList.remove("active"));
+        testimonialDots.forEach((dot) => dot.classList.remove("active"));
+
+        testimonialSlides[index].classList.add("active");
+        testimonialDots[index].classList.add("active");
+      }
+
+      function currentTestimonial(index) {
+        currentTestimonialIndex = index - 1;
+        showTestimonial(currentTestimonialIndex);
+      }
+
+      // Auto-rotate testimonials
+      setInterval(() => {
+        currentTestimonialIndex =
+          (currentTestimonialIndex + 1) % testimonialSlides.length;
+        showTestimonial(currentTestimonialIndex);
+      }, 6000);
+
+      // Image carousel functionality
+      let currentImageIndex = 0;
+      const imageSlides = document.getElementById("imageSlides");
+      const imageIndicators = document.querySelectorAll(".image-indicator");
+      const totalImageSlides = document.querySelectorAll(".image-slide").length;
+
+      function showImageSlide(index) {
+        const translateX = -index * 100;
+        imageSlides.style.transform = `translateX(${translateX}%)`;
+
+        imageIndicators.forEach((indicator) =>
+          indicator.classList.remove("active")
+        );
+        imageIndicators[index].classList.add("active");
+      }
+
+      function changeImageSlide(direction) {
+        currentImageIndex += direction;
+
+        if (currentImageIndex >= totalImageSlides) {
+          currentImageIndex = 0;
+        } else if (currentImageIndex < 0) {
+          currentImageIndex = totalImageSlides - 1;
+        }
+
+        showImageSlide(currentImageIndex);
+      }
+
+      function currentImageSlide(index) {
+        currentImageIndex = index - 1;
+        showImageSlide(currentImageIndex);
+      }
+
+      // Auto-rotate image carousel
+      setInterval(() => {
+        changeImageSlide(1);
+      }, 4000);
+
+      // Email subscription handling
+      document
+        .getElementById("subscriptionForm")
+        .addEventListener("submit", function (e) {
+          e.preventDefault();
+
+          const emailInput = document.getElementById("emailInput");
+          const successMessage = document.getElementById("successMessage");
+          const submitBtn = this.querySelector('button[type="submit"]');
+
+          const originalText = submitBtn.textContent;
+          submitBtn.textContent = "Subscribing...";
+          submitBtn.disabled = true;
+
+          setTimeout(() => {
+            successMessage.classList.add("show");
+            emailInput.value = "";
+            submitBtn.textContent = originalText;
+            submitBtn.disabled = false;
+
+            setTimeout(() => {
+              successMessage.classList.remove("show");
+            }, 5000);
+          }, 1500);
         });
-        
-        // Testimonials functionality
-        let currentTestimonialIndex = 0;
-        const testimonialSlides = document.querySelectorAll('.testimonial-slide');
-        const testimonialDots = document.querySelectorAll('.testimonial-dots .dot');
-        
-        function showTestimonial(index) {
-            testimonialSlides.forEach(slide => slide.classList.remove('active'));
-            testimonialDots.forEach(dot => dot.classList.remove('active'));
-            
-            testimonialSlides[index].classList.add('active');
-            testimonialDots[index].classList.add('active');
-        }
-        
-        function currentTestimonial(index) {
-            currentTestimonialIndex = index - 1;
-            showTestimonial(currentTestimonialIndex);
-        }
-        
-        // Auto-rotate testimonials
-        setInterval(() => {
-            currentTestimonialIndex = (currentTestimonialIndex + 1) % testimonialSlides.length;
-            showTestimonial(currentTestimonialIndex);
-        }, 6000);
-        
-        // Image carousel functionality
-        let currentImageIndex = 0;
-        const imageSlides = document.getElementById('imageSlides');
-        const imageIndicators = document.querySelectorAll('.image-indicator');
-        const totalImageSlides = document.querySelectorAll('.image-slide').length;
-        
-        function showImageSlide(index) {
-            const translateX = -index * 100;
-            imageSlides.style.transform = `translateX(${translateX}%)`;
-            
-            imageIndicators.forEach(indicator => indicator.classList.remove('active'));
-            imageIndicators[index].classList.add('active');
-        }
-        
-        function changeImageSlide(direction) {
-            currentImageIndex += direction;
-            
-            if (currentImageIndex >= totalImageSlides) {
-                currentImageIndex = 0;
-            } else if (currentImageIndex < 0) {
-                currentImageIndex = totalImageSlides - 1;
-            }
-            
-            showImageSlide(currentImageIndex);
-        }
-        
-        function currentImageSlide(index) {
-            currentImageIndex = index - 1;
-            showImageSlide(currentImageIndex);
-        }
-        
-        // Auto-rotate image carousel
-        setInterval(() => {
-            changeImageSlide(1);
-        }, 4000);
-        
-        // Email subscription handling
-        document.getElementById('subscriptionForm').addEventListener('submit', function(e) {
-            e.preventDefault();
-            
-            const emailInput = document.getElementById('emailInput');
-            const successMessage = document.getElementById('successMessage');
-            const submitBtn = this.querySelector('button[type="submit"]');
-            
-            const originalText = submitBtn.textContent;
-            submitBtn.textContent = 'Subscribing...';
-            submitBtn.disabled = true;
-            
-            setTimeout(() => {
-                successMessage.classList.add('show');
-                emailInput.value = '';
-                submitBtn.textContent = originalText;
-                submitBtn.disabled = false;
-                
-                setTimeout(() => {
-                    successMessage.classList.remove('show');
-                }, 5000);
-            }, 1500);
+
+      // Navbar scroll effect
+      window.addEventListener("scroll", () => {
+        const navbar = document.querySelector(".navbar");
+        if (window.scrollY > 100) {
+          navbar.classList.add("scrolled");
+        } else {
+          navbar.classList.remove("scrolled");
+        }
+      });
+
+      // Intersection Observer for animations
+      const observerOptions = {
+        threshold: 0.1,
+        rootMargin: "0px 0px -50px 0px",
+      };
+
+      const observer = new IntersectionObserver((entries) => {
+        entries.forEach((entry) => {
+          if (entry.isIntersecting) {
+            entry.target.style.animation = "fadeInUp 0.8s ease-out forwards";
+          }
         });
-        
-
-        
-        // Navbar scroll effect
-        window.addEventListener('scroll', () => {
-            const navbar = document.querySelector('.navbar');
-            if (window.scrollY > 100) {
-                navbar.classList.add('scrolled');
-            } else {
-                navbar.classList.remove('scrolled');
-            }
-        });
-        
-        // Intersection Observer for animations
-        const observerOptions = {
-            threshold: 0.1,
-            rootMargin: '0px 0px -50px 0px'
-        };
-        
-        const observer = new IntersectionObserver((entries) => {
-            entries.forEach(entry => {
-                if (entry.isIntersecting) {
-                    entry.target.style.animation = 'fadeInUp 0.8s ease-out forwards';
-                }
-            });
-        }, observerOptions);
-        
-        // Observe feature cards
-        document.querySelectorAll('.feature-card').forEach(card => {
-            observer.observe(card);
-        });
+      }, observerOptions);
+
+      // Observe feature cards
+      document.querySelectorAll(".feature-card").forEach((card) => {
+        observer.observe(card);
+      });
     </script>
-</body>
+  </body>
 </html>