--- conflicted
+++ resolved
@@ -376,117 +376,89 @@
             </button>
           </div>
 
-<<<<<<< HEAD
+          <div class="nav-section">
+            <h3>Frontend Technologies</h3>
+            <button
+              class="nav-item"
+              data-file="markdowns/angular/angular-questions.md"
+            >
+              Angular 14 <span class="badge">100+</span>
+            </button>
+            <button
+              class="nav-item"
+              data-file="markdowns/javascript/javascript-questions.md"
+            >
+              JavaScript <span class="badge">80+</span>
+            </button>
+            <button
+              class="nav-item"
+              data-file="markdowns/typescript/typescript-questions.md"
+            >
+              TypeScript <span class="badge">70+</span>
+            </button>
+            <button
+              class="nav-item"
+              data-file="markdowns/html/html-questions.md"
+            >
+              HTML5 <span class="badge">50+</span>
+            </button>
+            <button class="nav-item" data-file="markdowns/css/css-questions.md">
+              CSS3 <span class="badge">60+</span>
+            </button>
+            <button
+              class="nav-item"
+              data-file="markdowns/react/react-questions.md"
+            >
+              React.js <span class="badge">45+</span>
+            </button>
+            <button class="nav-item" data-file="markdowns/vue/vue-questions.md">
+              Vue.js <span class="badge">50+</span>
+            </button>
+          </div>
+
         <div class="nav-section">
           <h3>Frontend Technologies</h3>
-          <button class="nav-item" data-file="angular/angular-questions.md">
+          <button class="nav-item" data-file="markdowns/angular/angular-questions.md">
             Angular 14 <span class="badge">100+</span>
           </button>
           <button
             class="nav-item"
-            data-file="javascript/javascript-questions.md"
+            data-file="markdowns/javascript/javascript-questions.md"
           >
             JavaScript <span class="badge">80+</span>
           </button>
           <button
             class="nav-item"
-            data-file="typescript/typescript-questions.md"
+            data-file="markdowns/typescript/typescript-questions.md"
           >
             TypeScript <span class="badge">70+</span>
           </button>
-          <button class="nav-item" data-file="html/html-questions.md">
+          <button class="nav-item" data-file="markdowns/html/html-questions.md">
             HTML5 <span class="badge">50+</span>
           </button>
-          <button class="nav-item" data-file="css/css-questions.md">
+          <button class="nav-item" data-file="markdowns/css/css-questions.md">
             CSS3 <span class="badge">60+</span>
           </button>
-          <button class="nav-item" data-file="tailwind-bootstrap/tailwind-bootstrap-questions.md">
+          <button class="nav-item" data-file="markdowns/tailwind-bootstrap/tailwind-bootstrap-questions.md">
             Tailwind & Bootstrap <span class="badge">25+</span>
           </button>
-          <button class="nav-item" data-file="react/react-questions.md">
+          <button class="nav-item" data-file="markdowns/react/react-questions.md">
             React.js <span class="badge">45+</span>
           </button>
-          <button class="nav-item" data-file="vue/vue-questions.md">
+          <button class="nav-item" data-file="markdowns/vue/vue-questions.md">
             Vue.js <span class="badge">50+</span>
           </button>
         </div>
 
         <div class="nav-section">
           <h3>State Management</h3>
-          <button class="nav-item" data-file="ngrx/ngrx-questions.md">
+          <button class="nav-item" data-file="markdowns/ngrx/ngrx-questions.md">
             NgRx <span class="badge">40+</span>
           </button>
-          <button class="nav-item" data-file="redux+zustand/redux-zustand-questions.md">
+          <button class="nav-item" data-file="markdowns/redux+zustand/redux-zustand-questions.md">
             Redux & Zustand <span class="badge">30+</span>
           </button>
         </div>
-=======
-          <div class="nav-section">
-            <h3>Frontend Technologies</h3>
-            <button
-              class="nav-item"
-              data-file="markdowns/angular/angular-questions.md"
-            >
-              Angular 14 <span class="badge">100+</span>
-            </button>
-            <button
-              class="nav-item"
-              data-file="markdowns/javascript/javascript-questions.md"
-            >
-              JavaScript <span class="badge">80+</span>
-            </button>
-            <button
-              class="nav-item"
-              data-file="markdowns/typescript/typescript-questions.md"
-            >
-              TypeScript <span class="badge">70+</span>
-            </button>
-            <button
-              class="nav-item"
-              data-file="markdowns/html/html-questions.md"
-            >
-              HTML5 <span class="badge">50+</span>
-            </button>
-            <button class="nav-item" data-file="markdowns/css/css-questions.md">
-              CSS3 <span class="badge">60+</span>
-            </button>
-            <button
-              class="nav-item"
-              data-file="markdowns/react/react-questions.md"
-            >
-              React.js <span class="badge">45+</span>
-            </button>
-            <button class="nav-item" data-file="markdowns/vue/vue-questions.md">
-              Vue.js <span class="badge">50+</span>
-            </button>
-          </div>
-
-          <div class="nav-section">
-            <h3>State Management</h3>
-            <button
-              class="nav-item"
-              data-file="markdowns/ngrx/ngrx-questions.md"
-            >
-              NgRx <span class="badge">40+</span>
-            </button>
-          </div>
->>>>>>> 98a1c99c
-
-          <div class="nav-section">
-            <h3>Performance & Security</h3>
-            <button
-              class="nav-item"
-              data-file="markdowns/performance/performance-questions.md"
-            >
-              Performance <span class="badge">35+</span>
-            </button>
-            <button
-              class="nav-item"
-              data-file="markdowns/security/security-questions.md"
-            >
-              Security <span class="badge">45+</span>
-            </button>
-          </div>
 
           <div class="nav-section">
             <h3>Backend Technologies</h3>
